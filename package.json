{
  "private": true,
  "type": "module",
  "workspaces": [
    "packages/*"
  ],
  "repository": {
    "type": "git",
    "url": "https://github.com/percy/cli"
  },
  "scripts": {
    "build_cjs": "BABEL_ENV=dev babel packages -d build",
    "build": "lerna run build --stream",
    "build:watch": "lerna run build --parallel -- --watch",
    "build:pack": "mkdir -p ./packs && lerna exec npm pack && mv ./packages/*/*.tgz ./packs",
    "bump-version": "lerna version --exact --no-git-tag-version --no-push",
    "chromium-revision": "./scripts/chromium-revision.js",
    "clean": "git clean -Xdf -e !node_modules -e !**/node_modules/**",
    "lint": "eslint --ignore-path .gitignore .",
    "readme": "lerna run --parallel readme",
    "postinstall": "lerna run --stream postinstall",
    "test": "lerna run --stream --concurrency=1 test",
    "test:coverage": "lerna run --stream --concurrency=1 --no-bail test:coverage",
    "test:types": "lerna run --parallel test:types",
    "global:link": "lerna exec -- yarn link",
    "global:unlink": "lerna exec -- yarn unlink"
  },
  "devDependencies": {
    "@babel/cli": "^7.11.6",
    "@babel/core": "^7.14.6",
    "@babel/eslint-parser": "^7.14.7",
    "@babel/preset-env": "^7.14.7",
    "@babel/register": "^7.17.7",
    "@rollup/plugin-alias": "^5.1.1",
    "@rollup/plugin-babel": "^6.0.0",
    "@rollup/plugin-commonjs": "^21.0.0",
    "@rollup/plugin-node-resolve": "^15.0.0",
<<<<<<< HEAD
    "babel-plugin-istanbul": "^6.0.0",
    "babel-plugin-module-resolver": "^4.1.0",
    "babel-plugin-transform-import-meta": "^2.2.1",
=======
    "babel-plugin-istanbul": "^7.0.0",
    "babel-plugin-module-resolver": "^5.0.2",
>>>>>>> bf1c4a33
    "cross-env": "^7.0.2",
    "eslint": "^7.30.0",
    "eslint-config-standard": "^16.0.2",
    "eslint-plugin-babel": "^5.3.1",
    "eslint-plugin-import": "^2.23.4",
    "eslint-plugin-node": "^11.1.0",
    "eslint-plugin-promise": "^5.1.0",
    "gaze": "^1.1.3",
    "jasmine": "^4.0.0",
    "jasmine-spec-reporter": "^7.0.0",
    "karma": "^6.0.2",
    "karma-chrome-launcher": "^3.1.0",
    "karma-firefox-launcher": "^2.1.1",
    "karma-jasmine": "^5.0.0",
    "karma-mocha-reporter": "^2.2.5",
    "karma-rollup-preprocessor": "^7.0.5",
    "lerna": "^6.0.1",
    "memfs": "^3.4.0",
    "nyc": "^15.1.0",
    "rollup": "^2.53.2",
    "tsd": "^0.31.2"
  }
}<|MERGE_RESOLUTION|>--- conflicted
+++ resolved
@@ -35,14 +35,9 @@
     "@rollup/plugin-babel": "^6.0.0",
     "@rollup/plugin-commonjs": "^21.0.0",
     "@rollup/plugin-node-resolve": "^15.0.0",
-<<<<<<< HEAD
-    "babel-plugin-istanbul": "^6.0.0",
-    "babel-plugin-module-resolver": "^4.1.0",
-    "babel-plugin-transform-import-meta": "^2.2.1",
-=======
     "babel-plugin-istanbul": "^7.0.0",
     "babel-plugin-module-resolver": "^5.0.2",
->>>>>>> bf1c4a33
+    "babel-plugin-transform-import-meta": "^2.2.1",
     "cross-env": "^7.0.2",
     "eslint": "^7.30.0",
     "eslint-config-standard": "^16.0.2",
