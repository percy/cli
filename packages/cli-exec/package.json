--- conflicted
+++ resolved
@@ -1,10 +1,6 @@
 {
   "name": "@percy/cli-exec",
-<<<<<<< HEAD
-  "version": "1.29.4-beta.6",
-=======
   "version": "1.29.4",
->>>>>>> 0c23d8b6
   "license": "MIT",
   "repository": {
     "type": "git",
@@ -37,13 +33,8 @@
     ]
   },
   "dependencies": {
-<<<<<<< HEAD
-    "@percy/cli-command": "1.29.4-beta.6",
-    "@percy/logger": "1.29.4-beta.6",
-=======
     "@percy/cli-command": "1.29.4",
     "@percy/logger": "1.29.4",
->>>>>>> 0c23d8b6
     "cross-spawn": "^7.0.3",
     "which": "^2.0.2"
   }
