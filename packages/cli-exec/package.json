--- conflicted
+++ resolved
@@ -1,10 +1,6 @@
 {
   "name": "@percy/cli-exec",
-<<<<<<< HEAD
-  "version": "1.28.1-alpha.3",
-=======
   "version": "1.28.1-beta.1",
->>>>>>> d423bf3f
   "license": "MIT",
   "repository": {
     "type": "git",
@@ -37,11 +33,7 @@
     ]
   },
   "dependencies": {
-<<<<<<< HEAD
-    "@percy/cli-command": "1.28.1-alpha.3",
-=======
     "@percy/cli-command": "1.28.1-beta.1",
->>>>>>> d423bf3f
     "cross-spawn": "^7.0.3",
     "which": "^2.0.2"
   }
