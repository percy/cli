{
  "name": "@percy/cli-exec",
  "version": "1.28.8-beta.3",
  "license": "MIT",
  "repository": {
    "type": "git",
    "url": "https://github.com/percy/cli",
    "directory": "packages/cli-exec"
  },
  "publishConfig": {
    "access": "public",
    "tag": "beta"
  },
  "engines": {
    "node": ">=14"
  },
  "files": [
    "dist"
  ],
  "main": "./dist/index.js",
  "type": "module",
  "exports": "./dist/index.js",
  "scripts": {
    "build": "node ../../scripts/build",
    "lint": "eslint --ignore-path ../../.gitignore .",
    "readme": "percy-cli-readme",
    "test": "node ../../scripts/test",
    "test:coverage": "yarn test --coverage"
  },
  "@percy/cli": {
    "commands": [
      "./dist/exec.js"
    ]
  },
  "dependencies": {
<<<<<<< HEAD
    "@percy/cli-command": "1.28.8-beta.1",
    "@percy/logger": "1.28.8-beta.1",
=======
    "@percy/cli-command": "1.28.8-beta.3",
>>>>>>> 60fcc0cc
    "cross-spawn": "^7.0.3",
    "which": "^2.0.2"
  }
}<|MERGE_RESOLUTION|>--- conflicted
+++ resolved
@@ -33,12 +33,8 @@
     ]
   },
   "dependencies": {
-<<<<<<< HEAD
-    "@percy/cli-command": "1.28.8-beta.1",
-    "@percy/logger": "1.28.8-beta.1",
-=======
     "@percy/cli-command": "1.28.8-beta.3",
->>>>>>> 60fcc0cc
+    "@percy/logger": "1.28.8-beta.3",
     "cross-spawn": "^7.0.3",
     "which": "^2.0.2"
   }
