--- conflicted
+++ resolved
@@ -1,10 +1,6 @@
 {
   "name": "@percy/cli-build",
-<<<<<<< HEAD
-  "version": "1.29.4-beta.6",
-=======
   "version": "1.29.4",
->>>>>>> 0c23d8b6
   "license": "MIT",
   "repository": {
     "type": "git",
@@ -37,10 +33,6 @@
     ]
   },
   "dependencies": {
-<<<<<<< HEAD
-    "@percy/cli-command": "1.29.4-beta.6"
-=======
     "@percy/cli-command": "1.29.4"
->>>>>>> 0c23d8b6
   }
 }