--- conflicted
+++ resolved
@@ -112,30 +112,8 @@
         }));
       });
 
-<<<<<<< HEAD
       it(`${platform}: does not serialize canvas elements when JS is enabled`, async () => {
         serialized = await serializeDOM({ enableJavaScript: true });
-=======
-      it(`${platform}: does not add maxWidth when canvas has static pixel width`, () => {
-        let $canvas = $('#canvas-with-static-width');
-        expect($canvas[0].tagName).toBe('IMG');
-        expect($canvas[0].getAttribute('width')).toBe('180px');
-        expect($canvas[0].getAttribute('height')).toBe('120px');
-        expect($canvas[0].getAttribute('style')).toBe('border: 1px solid green; width: 180px;');
-        expect($canvas[0].matches('[data-percy-canvas-serialized]')).toBe(true);
-        // Verify maxWidth is NOT added since canvas has static pixel width (width: 180px)
-        expect($canvas[0].style.maxWidth).toBe('');
-
-        expect(serialized.resources).toContain(jasmine.objectContaining({
-          url: $canvas[0].getAttribute('src'),
-          content: cache[platform].dataURLWithStaticWidth.split(',')[1],
-          mimetype: 'image/png'
-        }));
-      });
-
-      it(`${platform}: does not serialize canvas elements when JS is enabled`, () => {
-        serialized = serializeDOM({ enableJavaScript: true });
->>>>>>> 06352b66
         $ = parseDOM(serialized.html, platform);
 
         let $canvas = $('#canvas');
