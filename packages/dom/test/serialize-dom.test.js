--- conflicted
+++ resolved
@@ -35,8 +35,6 @@
   });
 
   describe('shadow dom', () => {
-<<<<<<< HEAD
-=======
     const createShadowEl = (tag = 0) => {
       const contentEl = document.createElement('div');
       contentEl.id = `Percy-${tag}`;
@@ -47,7 +45,6 @@
       return contentEl;
     };
 
->>>>>>> 35be5376
     it('renders open root as template tag', () => {
       if (!navigator.userAgent.toLowerCase().includes('chrome')) {
         return;
@@ -81,8 +78,6 @@
       expect(html).not.toMatch('<template shadowroot');
       expect(html).not.toMatch('Hey Percy!');
     });
-<<<<<<< HEAD
-=======
 
     it('renders single nested ', () => {
       if (!navigator.userAgent.toLowerCase().includes('chrome')) {
@@ -166,7 +161,6 @@
       const html = serializeDOM().html;
       expect(html).toMatch(new RegExp(matchRegex));
     });
->>>>>>> 35be5376
   });
 
   describe('with `domTransformation`', () => {
