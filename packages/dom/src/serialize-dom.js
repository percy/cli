/* global performance */
import serializeInputs from './serialize-inputs';
import serializeFrames from './serialize-frames';
import serializeCSSOM from './serialize-cssom';
import serializeCanvas from './serialize-canvas';
import serializeVideos from './serialize-video';
import { cloneNodeAndShadow, getOuterHTML } from './clone-dom';

// Returns a copy or new doctype for a document.
function doctype(dom) {
  let { name = 'html', publicId = '', systemId = '' } = dom?.doctype ?? {};
  let deprecated = '';

  if (publicId && systemId) {
    deprecated = ` PUBLIC "${publicId}" "${systemId}"`;
  } else if (publicId) {
    deprecated = ` PUBLIC "${publicId}"`;
  } else if (systemId) {
    deprecated = ` SYSTEM "${systemId}"`;
  }

  return `<!DOCTYPE ${name}${deprecated}>`;
}

// Serializes and returns the cloned DOM as an HTML string
function serializeHTML(ctx) {
  let html = getOuterHTML(ctx.clone.documentElement, { shadowRootElements: ctx.shadowRootElements, forceShadowAsLightDOM: ctx.forceShadowAsLightDOM });
  // this is replacing serialized data tag with real tag
  html = html.replace(/(<\/?)data-percy-custom-element-/g, '$1');
  // replace serialized data attributes with real attributes
  html = html.replace(/ data-percy-serialized-attribute-(\w+?)=/ig, ' $1=');
  // include the doctype with the html string
  return doctype(ctx.dom) + html;
}

function serializeElements(ctx) {
  serializeInputs(ctx);
  serializeFrames(ctx);
  serializeVideos(ctx);

  if (!ctx.enableJavaScript) {
    serializeCSSOM(ctx);
    serializeCanvas(ctx);
  }
  // Only process shadow hosts if forceShadowAsLightDOM is not enabled
  if (!ctx.forceShadowAsLightDOM) {
    for (const shadowHost of ctx.dom.querySelectorAll('[data-percy-shadow-host]')) {
      let percyElementId = shadowHost.getAttribute('data-percy-element-id');
      let cloneShadowHost = ctx.clone.querySelector(`[data-percy-element-id="${percyElementId}"]`);
      if (shadowHost.shadowRoot && cloneShadowHost.shadowRoot) {
        // getHTML requires shadowRoot to be passed explicitly
        // to serialize the shadow elements properly
        ctx.shadowRootElements.push(cloneShadowHost.shadowRoot);
        serializeElements({
          ...ctx,
          dom: shadowHost.shadowRoot,
          clone: cloneShadowHost.shadowRoot
        });
      } else {
        ctx.warnings.add('data-percy-shadow-host does not have shadowRoot');
      }
    }
  }
}

// This is used by SDK's in captureResponsiveSnapshot
export function waitForResize() {
  // if window resizeCount present means event listener was already present
  if (!window.resizeCount) {
    let resizeTimeout = false;
    window.addEventListener('resize', () => {
      if (resizeTimeout !== false) {
        clearTimeout(resizeTimeout);
      }
      resizeTimeout = setTimeout(() => window.resizeCount++, 100);
    });
  }
  // always reset count 0
  window.resizeCount = 0;
}

// Serializes a document and returns the resulting DOM string.
export function serializeDOM(options) {
  // Start timing
  const serializationStartTime = performance.now();

  let {
    dom = document,
    // allow snake_case or camelCase
    enableJavaScript = options?.enable_javascript,
    domTransformation = options?.dom_transformation,
    stringifyResponse = options?.stringify_response,
    disableShadowDOM = options?.disable_shadow_dom,
    reshuffleInvalidTags = options?.reshuffle_invalid_tags,
    ignoreCanvasSerializationErrors = options?.ignore_canvas_serialization_errors,
    ignoreStyleSheetSerializationErrors = options?.ignore_style_sheet_serialization_errors,
    forceShadowAsLightDOM = options?.force_shadow_dom_as_light_dom
  } = options || {};

  // keep certain records throughout serialization
  let ctx = {
    resources: new Set(),
    warnings: new Set(),
    hints: new Set(),
    cache: new Map(),
    shadowRootElements: [],
    enableJavaScript,
    disableShadowDOM,
    ignoreCanvasSerializationErrors,
<<<<<<< HEAD
    clonedNodeCount: 0, // Track number of cloned nodes
=======
    ignoreStyleSheetSerializationErrors,
>>>>>>> ae9af704
    forceShadowAsLightDOM
  };

  ctx.dom = dom;
  ctx.clone = cloneNodeAndShadow(ctx);

  serializeElements(ctx);

  if (domTransformation) {
    try {
      // eslint-disable-next-line no-eval
      if (typeof (domTransformation) === 'string') domTransformation = window.eval(domTransformation);
      domTransformation(ctx.clone.documentElement);
    } catch (err) {
      let errorMessage = `Could not transform the dom: ${err.message}`;
      ctx.warnings.add(errorMessage);
      console.error(errorMessage);
    }
  }

  if (reshuffleInvalidTags) {
    let clonedBody = ctx.clone.body;
    while (clonedBody.nextSibling) {
      let sibling = clonedBody.nextSibling;
      clonedBody.append(sibling);
    }
  } else if (ctx.clone.body?.nextSibling) {
    ctx.hints.add('DOM elements found outside </body>');
  }

  let cookies = '';
  // Collecting cookies fail for about://blank page
  try {
    cookies = dom.cookie;
  } catch (err) /* istanbul ignore next */ /* Tested this part in discovery.test.js with about:blank page */ {
    const errorMessage = `Could not capture cookies: ${err.message}`;
    ctx.warnings.add(errorMessage);
    console.error(errorMessage);
  }

  // Generate final HTML and calculate metrics
  const finalHtml = serializeHTML(ctx);
  const resourcesArray = Array.from(ctx.resources);

  // Calculate serialization time
  const serializationEndTime = performance.now();
  const serializationTime = serializationEndTime - serializationStartTime;

  let result = {
    html: finalHtml,
    cookies: cookies,
    userAgent: navigator.userAgent,
    warnings: Array.from(ctx.warnings),
    resources: resourcesArray,
    hints: Array.from(ctx.hints),
    perfInfo: {
      serializationTime: serializationTime,
      clonedNodeCount: ctx.clonedNodeCount,
      finalHtmlLength: finalHtml.length,
      resourceCount: resourcesArray.length
    }
  };

  return stringifyResponse
    ? JSON.stringify(result)
    : result;
}

export default serializeDOM;<|MERGE_RESOLUTION|>--- conflicted
+++ resolved
@@ -107,11 +107,8 @@
     enableJavaScript,
     disableShadowDOM,
     ignoreCanvasSerializationErrors,
-<<<<<<< HEAD
+    ignoreStyleSheetSerializationErrors,
     clonedNodeCount: 0, // Track number of cloned nodes
-=======
-    ignoreStyleSheetSerializationErrors,
->>>>>>> ae9af704
     forceShadowAsLightDOM
   };
 
