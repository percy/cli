--- conflicted
+++ resolved
@@ -102,11 +102,8 @@
     shadowRootElements: [],
     enableJavaScript,
     disableShadowDOM,
-<<<<<<< HEAD
+    ignoreCanvasSerializationErrors,
     clonedNodeCount: 0 // Track number of cloned nodes
-=======
-    ignoreCanvasSerializationErrors
->>>>>>> 55804ca6
   };
 
   ctx.dom = dom;
