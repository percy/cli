--- conflicted
+++ resolved
@@ -56,7 +56,6 @@
   }
 }
 
-<<<<<<< HEAD
 function cleanOriginalDOM(ctx) {
   const attributesToRemove = ['data-percy-element-id', 'data-percy-shadow-host'];
   attributesToRemove.forEach(attribute => {
@@ -64,7 +63,8 @@
       element.removeAttribute(attribute);
     });
   });
-=======
+}
+
 // This is used by SDK's in captureResponsiveSnapshot
 export function waitForResize() {
   // if window resizeCount present means event listener was already present
@@ -79,7 +79,6 @@
   }
   // always reset count 0
   window.resizeCount = 0;
->>>>>>> 1edb0e95
 }
 
 // Serializes a document and returns the resulting DOM string.
