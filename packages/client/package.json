{
  "name": "@percy/client",
  "version": "1.30.6-beta.0",
  "license": "MIT",
  "repository": {
    "type": "git",
    "url": "https://github.com/percy/cli",
    "directory": "packages/client"
  },
  "publishConfig": {
    "access": "public",
    "tag": "beta"
  },
  "engines": {
    "node": ">=14"
  },
  "files": [
    "dist",
    "test/helpers.js"
  ],
  "main": "./dist/index.js",
  "type": "module",
  "exports": {
    ".": "./dist/index.js",
    "./utils": "./dist/utils.js",
    "./detect-proxy": "./dist/detect-proxy.js",
    "./test/helpers": "./test/helpers.js"
  },
  "scripts": {
    "build": "node ../../scripts/build",
    "lint": "eslint --ignore-path ../../.gitignore .",
    "test": "node ../../scripts/test",
    "test:coverage": "yarn test --coverage"
  },
  "dependencies": {
<<<<<<< HEAD
    "@percy/env": "1.30.5",
    "@percy/logger": "1.30.5",
    "pac-proxy-agent": "^7.0.2",
=======
    "@percy/env": "1.30.6-beta.0",
    "@percy/logger": "1.30.6-beta.0",
>>>>>>> 31c3cd95
    "pako": "^2.1.0"
  }
}<|MERGE_RESOLUTION|>--- conflicted
+++ resolved
@@ -33,14 +33,9 @@
     "test:coverage": "yarn test --coverage"
   },
   "dependencies": {
-<<<<<<< HEAD
-    "@percy/env": "1.30.5",
-    "@percy/logger": "1.30.5",
-    "pac-proxy-agent": "^7.0.2",
-=======
     "@percy/env": "1.30.6-beta.0",
     "@percy/logger": "1.30.6-beta.0",
->>>>>>> 31c3cd95
+    "pac-proxy-agent": "^7.0.2",
     "pako": "^2.1.0"
   }
 }