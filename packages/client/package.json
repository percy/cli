--- conflicted
+++ resolved
@@ -1,10 +1,6 @@
 {
   "name": "@percy/client",
-<<<<<<< HEAD
-  "version": "1.30.3-alpha.5",
-=======
   "version": "1.30.5",
->>>>>>> bf1c4a33
   "license": "MIT",
   "repository": {
     "type": "git",
@@ -13,11 +9,7 @@
   },
   "publishConfig": {
     "access": "public",
-<<<<<<< HEAD
-    "tag": "alpha"
-=======
     "tag": "latest"
->>>>>>> bf1c4a33
   },
   "engines": {
     "node": ">=14"
@@ -41,14 +33,8 @@
     "test:coverage": "yarn test --coverage"
   },
   "dependencies": {
-<<<<<<< HEAD
-    "@percy/env": "1.30.3-alpha.5",
-    "@percy/logger": "1.30.3-alpha.5",
-    "pac-proxy-agent": "^7.0.2",
-=======
     "@percy/env": "1.30.5",
     "@percy/logger": "1.30.5",
->>>>>>> bf1c4a33
     "pako": "^2.1.0"
   }
 }