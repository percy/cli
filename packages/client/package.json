--- conflicted
+++ resolved
@@ -1,10 +1,6 @@
 {
   "name": "@percy/client",
-<<<<<<< HEAD
-  "version": "1.28.1-alpha.3",
-=======
   "version": "1.28.1-beta.1",
->>>>>>> d423bf3f
   "license": "MIT",
   "repository": {
     "type": "git",
@@ -36,12 +32,7 @@
     "test:coverage": "yarn test --coverage"
   },
   "dependencies": {
-<<<<<<< HEAD
-    "@percy/env": "1.28.1-alpha.3",
-    "@percy/logger": "1.28.1-alpha.3"
-=======
     "@percy/env": "1.28.1-beta.1",
     "@percy/logger": "1.28.1-beta.1"
->>>>>>> d423bf3f
   }
 }