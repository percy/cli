import fs from 'fs';
import PercyEnv from '@percy/env';
import { git } from '@percy/env/utils';
import logger from '@percy/logger';

import {
  pool,
  request,
  sha256hash,
  base64encode,
  getPackageJSON,
  waitForTimeout
} from './utils.js';

// Default client API URL can be set with an env var for API development
const { PERCY_CLIENT_API_URL = 'https://percy.io/api/v1' } = process.env;
const pkg = getPackageJSON(import.meta.url);
// minimum polling interval milliseconds
const MIN_POLLING_INTERVAL = 1_000;

// Validate ID arguments
function validateId(type, id) {
  if (!id) throw new Error(`Missing ${type} ID`);
  if (!(typeof id === 'string' || typeof id === 'number')) {
    throw new Error(`Invalid ${type} ID`);
  }
}

// Validate project path arguments
function validateProjectPath(path) {
  if (!path) throw new Error('Missing project path');
  if (!/^[^/]+?\/.+/.test(path)) {
    throw new Error(`Invalid project path. Expected "org/project" but received "${path}"`);
  }
}

// PercyClient is used to communicate with the Percy API to create and finalize
// builds and snapshot. Uses @percy/env to collect environment information used
// during build creation.
export class PercyClient {
  log = logger('client');
  env = new PercyEnv(process.env);
  clientInfo = new Set();
  environmentInfo = new Set();

  constructor({
    // read or write token, defaults to PERCY_TOKEN environment variable
    token,
    // initial user agent info
    clientInfo,
    environmentInfo,
    // versioned api url
    apiUrl = PERCY_CLIENT_API_URL
  } = {}) {
    Object.assign(this, { token, apiUrl });
    this.addClientInfo(clientInfo);
    this.addEnvironmentInfo(environmentInfo);
  }

  // Adds additional unique client info.
  addClientInfo(info) {
    for (let i of [].concat(info)) {
      if (i) this.clientInfo.add(i);
    }
  }

  // Adds additional unique environment info.
  addEnvironmentInfo(info) {
    for (let i of [].concat(info)) {
      if (i) this.environmentInfo.add(i);
    }
  }

  // Stringifies client and environment info.
  userAgent() {
    let client = new Set([`Percy/${/\w+$/.exec(this.apiUrl)}`]
      .concat(`${pkg.name}/${pkg.version}`, ...this.clientInfo)
      .filter(Boolean));
    let environment = new Set([...this.environmentInfo]
      .concat(`node/${process.version}`, this.env.info)
      .filter(Boolean));

    return `${[...client].join(' ')} (${[...environment].join('; ')})`;
  }

  // Checks for a Percy token and returns it.
  getToken() {
    let token = this.token || this.env.token;
    if (!token) throw new Error('Missing Percy token');
    return token;
  }

  // Returns common headers used for each request with additional
  // headers. Throws an error when the token is missing, which is a required
  // authorization header.
  headers(headers) {
    return Object.assign({
      Authorization: `Token token=${this.getToken()}`,
      'User-Agent': this.userAgent()
    }, headers);
  }

  // Performs a GET request for an API endpoint with appropriate headers.
  get(path) {
    return request(`${this.apiUrl}/${path}`, {
      headers: this.headers(),
      method: 'GET'
    });
  }

  // Performs a POST request to a JSON API endpoint with appropriate headers.
  post(path, body = {}) {
    return request(`${this.apiUrl}/${path}`, {
      headers: this.headers({ 'Content-Type': 'application/vnd.api+json' }),
      method: 'POST',
      body
    });
  }

  // Creates a build with optional build resources. Only one build can be
  // created at a time per instance so snapshots and build finalization can be
  // done more seemlessly without manually tracking build ids
  async createBuild({ resources = [], projectType } = {}) {
    this.log.debug('Creating a new build...');

    return this.post('builds', {
      data: {
        type: 'builds',
        attributes: {
          type: projectType,
          branch: this.env.git.branch,
          'target-branch': this.env.target.branch,
          'target-commit-sha': this.env.target.commit,
          'commit-sha': this.env.git.sha,
          'commit-committed-at': this.env.git.committedAt,
          'commit-author-name': this.env.git.authorName,
          'commit-author-email': this.env.git.authorEmail,
          'commit-committer-name': this.env.git.committerName,
          'commit-committer-email': this.env.git.committerEmail,
          'commit-message': this.env.git.message,
          'pull-request-number': this.env.pullRequest,
          'parallel-nonce': this.env.parallel.nonce,
          'parallel-total-shards': this.env.parallel.total,
          partial: this.env.partial
        },
        relationships: {
          resources: {
            data: resources.map(r => ({
              type: 'resources',
              id: r.sha || sha256hash(r.content),
              attributes: {
                'resource-url': r.url,
                'is-root': r.root || null,
                mimetype: r.mimetype || null
              }
            }))
          }
        }
      }
    });
  }

  // Finalizes the active build. When `all` is true, `all-shards=true` is
  // added as a query param so the API finalizes all other build shards.
  async finalizeBuild(buildId, { all = false } = {}) {
    validateId('build', buildId);
    let qs = all ? 'all-shards=true' : '';
    this.log.debug(`Finalizing build ${buildId}...`);
    return this.post(`builds/${buildId}/finalize?${qs}`);
  }

  // Retrieves build data by id. Requires a read access token.
  async getBuild(buildId) {
    validateId('build', buildId);
    this.log.debug(`Get build ${buildId}`);
    return this.get(`builds/${buildId}`);
  }

  // Retrieves project builds optionally filtered. Requires a read access token.
  async getBuilds(project, filters = {}) {
    validateProjectPath(project);

    let qs = Object.keys(filters).map(k => (
      Array.isArray(filters[k])
        ? filters[k].map(v => `filter[${k}][]=${v}`).join('&')
        : `filter[${k}]=${filters[k]}`
    )).join('&');

    this.log.debug(`Fetching builds for ${project}`);
    return this.get(`projects/${project}/builds?${qs}`);
  }

  // Resolves when the build has finished and is no longer pending or
  // processing. By default, will time out if no update after 10 minutes.
  waitForBuild({
    build,
    project,
    commit,
    timeout = 10 * 60 * 1000,
    interval = 10_000
  }, onProgress) {
    if (interval < MIN_POLLING_INTERVAL) {
      this.log.warn(`Ignoring interval since it cannot be less than ${MIN_POLLING_INTERVAL}ms.`);
      interval = MIN_POLLING_INTERVAL;
    }
    if (!project && commit) {
      throw new Error('Missing project path for commit');
    } else if (!project && !build) {
      throw new Error('Missing project path or build ID');
    } else if (project) {
      validateProjectPath(project);
    }

    commit ||= this.env.git.sha;
    if (!build && !commit) throw new Error('Missing build commit');
    let sha = commit && (git(`rev-parse ${commit}`) || commit);

    let fetchData = async () => build
      ? (await this.getBuild(build)).data
      : (await this.getBuilds(project, { sha })).data?.[0];

    this.log.debug(`Waiting for build ${build || `${project} (${commit})`}...`);

    // recursively poll every second until the build finishes
    return new Promise((resolve, reject) => (async function poll(last, t) {
      try {
        let data = await fetchData();
        let state = data?.attributes.state;
        let pending = !state || state === 'pending' || state === 'processing';
        let updated = JSON.stringify(data) !== JSON.stringify(last);

        // new data received
        if (updated) {
          t = Date.now();

        // no new data within the timeout
        } else if (Date.now() - t >= timeout) {
          throw new Error(state == null ? 'Build not found' : 'Timeout exceeded with no updates');
        }

        // call progress every update after the first update
        if ((last || pending) && updated) {
          onProgress?.(data);
        }

        // not finished, poll again
        if (pending) {
          return setTimeout(poll, interval, data, t);

        // build finished
        } else {
          // ensure progress is called at least once
          if (!last) onProgress?.(data);
          resolve({ data });
        }
      } catch (err) {
        reject(err);
      }
    })(null, Date.now()));
  }

  // Uploads a single resource to the active build. If `filepath` is provided,
  // `content` is read from the filesystem. The sha is optional and will be
  // created from `content` if one is not provided.
  async uploadResource(buildId, { url, sha, filepath, content } = {}) {
    validateId('build', buildId);
    this.log.debug(`Uploading resource: ${url}...`);
    if (filepath) content = await fs.promises.readFile(filepath);

    return this.post(`builds/${buildId}/resources`, {
      data: {
        type: 'resources',
        id: sha || sha256hash(content),
        attributes: {
          'base64-content': base64encode(content)
        }
      }
    });
  }

  // Uploads resources to the active build concurrently, two at a time.
  async uploadResources(buildId, resources) {
    validateId('build', buildId);
    this.log.debug(`Uploading resources for ${buildId}...`);

    return pool(function*() {
      for (let resource of resources) {
        yield this.uploadResource(buildId, resource);
      }
    }, this, 2);
  }

  // Creates a snapshot for the active build using the provided attributes.
  async createSnapshot(buildId, {
    name,
    widths,
    scope,
    minHeight,
    enableJavaScript,
    clientInfo,
    environmentInfo,
    resources = []
  } = {}) {
    validateId('build', buildId);
    this.addClientInfo(clientInfo);
    this.addEnvironmentInfo(environmentInfo);

    if (!this.clientInfo.size || !this.environmentInfo.size) {
      this.log.warn('Warning: Missing `clientInfo` and/or `environmentInfo` properties');
    }

    this.log.debug(`Creating snapshot: ${name}...`);

    for (let resource of resources) {
      if (resource.sha || resource.content || !resource.filepath) continue;
      resource.content = await fs.promises.readFile(resource.filepath);
    }

    return this.post(`builds/${buildId}/snapshots`, {
      data: {
        type: 'snapshots',
        attributes: {
          name: name || null,
          widths: widths || null,
          scope: scope || null,
          'minimum-height': minHeight || null,
          'enable-javascript': enableJavaScript || null
        },
        relationships: {
          resources: {
            data: resources.map(r => ({
              type: 'resources',
              id: r.sha ?? (r.content && sha256hash(r.content)),
              attributes: {
                'resource-url': r.url || null,
                'is-root': r.root || null,
                'for-widths': r.widths || null,
                mimetype: r.mimetype || null
              }
            }))
          }
        }
      }
    });
  }

  // Finalizes a snapshot.
  async finalizeSnapshot(snapshotId) {
    validateId('snapshot', snapshotId);
    this.log.debug(`Finalizing snapshot ${snapshotId}...`);
    return this.post(`snapshots/${snapshotId}/finalize`);
  }

  // Convenience method for creating a snapshot for the active build, uploading
  // missing resources for the snapshot, and finalizing the snapshot.
  async sendSnapshot(buildId, options) {
    let snapshot = await this.createSnapshot(buildId, options);
    let missing = snapshot.data.relationships?.['missing-resources']?.data;

    if (missing?.length) {
      let resources = options.resources.reduce((acc, r) => Object.assign(acc, { [r.sha]: r }), {});
      await this.uploadResources(buildId, missing.map(({ id }) => resources[id]));
    }

    await this.finalizeSnapshot(snapshot.data.id);
    return snapshot;
  }

<<<<<<< HEAD
  async createComparison(snapshotId, { tag, tiles = [], externalDebugUrl, ignoredElementsData, domSha } = {}) {
=======
  async createComparison(snapshotId, { tag, tiles = [], externalDebugUrl, ignoredElementsData, domInfoSha } = {}) {
>>>>>>> 934d216c
    validateId('snapshot', snapshotId);
    // Remove post percy api deploy
    this.log.debug(`Creating comparision: ${tag.name}...`);

    for (let tile of tiles) {
      if (tile.sha) continue;
      if (tile.content && typeof tile.content === 'string') {
        // base64 encoded content coming from SDK
        tile.content = Buffer.from(tile.content, 'base64');
      } else if (tile.filepath) {
        tile.content = await fs.promises.readFile(tile.filepath);
      }
    }

    return this.post(`snapshots/${snapshotId}/comparisons`, {
      data: {
        type: 'comparisons',
        attributes: {
          'external-debug-url': externalDebugUrl || null,
          'ignore-elements-data': ignoredElementsData || null,
<<<<<<< HEAD
          'dom-info-sha': domSha || null
=======
          'dom-info-sha': domInfoSha || null
>>>>>>> 934d216c
        },
        relationships: {
          tag: {
            data: {
              type: 'tag',
              attributes: {
                name: tag.name || null,
                width: tag.width || null,
                height: tag.height || null,
                'os-name': tag.osName || null,
                'os-version': tag.osVersion || null,
                orientation: tag.orientation || null,
                browser_name: tag.browserName || null,
                browser_version: tag.browserVersion || null
              }
            }
          },
          tiles: {
            data: tiles.map(t => ({
              type: 'tiles',
              attributes: {
                sha: t.sha || (t.content && sha256hash(t.content)),
                'status-bar-height': t.statusBarHeight || null,
                'nav-bar-height': t.navBarHeight || null,
                'header-height': t.headerHeight || null,
                'footer-height': t.footerHeight || null,
                fullscreen: t.fullscreen || null
              }
            }))
          }
        }
      }
    });
  }

  async uploadComparisonTile(comparisonId, { index = 0, total = 1, filepath, content, sha } = {}) {
    validateId('comparison', comparisonId);
    this.log.debug(`Uploading comparison tile: ${index + 1}/${total} (${comparisonId})...`);
    if (filepath && !content) content = await fs.promises.readFile(filepath);
    if (sha) {
      return await this.verify(comparisonId, sha);
    }

    return this.post(`comparisons/${comparisonId}/tiles`, {
      data: {
        type: 'tiles',
        attributes: {
          'base64-content': base64encode(content),
          index
        }
      }
    });
  }

  // Convenience method for verifying if tile is present
  async verify(comparisonId, sha) {
    let retries = 10;
    let success = null;
    do {
      await waitForTimeout(500);
      success = await this.verifyComparisonTile(comparisonId, sha);
      retries -= 1;
    }
    while (retries > 0 && !success);

    if (!success) {
      this.log.error('Uploading comparison tile failed');
      return false;
    }
    return true;
  }

  async verifyComparisonTile(comparisonId, sha) {
    validateId('comparison', comparisonId);
    this.log.debug(`Verifying comparison tile with sha: ${sha}`);

    try {
      return await this.post(`comparisons/${comparisonId}/tiles/verify`, {
        data: {
          type: 'tiles',
          attributes: {
            sha: sha
          }
        }
      });
    } catch (error) {
      if (error.response.statusCode === 400) {
        return false;
      }
      throw error;
    }
  }

  async uploadComparisonTiles(comparisonId, tiles) {
    validateId('comparison', comparisonId);
    this.log.debug(`Uploading comparison tiles for ${comparisonId}...`);

    return pool(function*() {
      for (let index = 0; index < tiles.length; index++) {
        yield this.uploadComparisonTile(comparisonId, {
          index, total: tiles.length, ...tiles[index]
        });
      }
    }, this, 2);
  }

  async finalizeComparison(comparisonId) {
    validateId('comparison', comparisonId);
    this.log.debug(`Finalizing comparison ${comparisonId}...`);
    return this.post(`comparisons/${comparisonId}/finalize`);
  }

  async sendComparison(buildId, options) {
    let snapshot = await this.createSnapshot(buildId, options);
    let comparison = await this.createComparison(snapshot.data.id, options);
    await this.uploadComparisonTiles(comparison.data.id, options.tiles);
    await this.finalizeComparison(comparison.data.id);
    return comparison;
  }

  // decides project type
  tokenType() {
    let token = this.getToken();

    const type = token.split('_')[0];
    switch (type) {
      case 'auto':
        return 'automate';
      case 'web':
        return 'web';
      case 'app':
        return 'app';
      case 'ss':
        return 'generic';
      default:
        return 'web';
    }
  }
}

export default PercyClient;<|MERGE_RESOLUTION|>--- conflicted
+++ resolved
@@ -366,11 +366,7 @@
     return snapshot;
   }
 
-<<<<<<< HEAD
-  async createComparison(snapshotId, { tag, tiles = [], externalDebugUrl, ignoredElementsData, domSha } = {}) {
-=======
   async createComparison(snapshotId, { tag, tiles = [], externalDebugUrl, ignoredElementsData, domInfoSha } = {}) {
->>>>>>> 934d216c
     validateId('snapshot', snapshotId);
     // Remove post percy api deploy
     this.log.debug(`Creating comparision: ${tag.name}...`);
@@ -391,11 +387,7 @@
         attributes: {
           'external-debug-url': externalDebugUrl || null,
           'ignore-elements-data': ignoredElementsData || null,
-<<<<<<< HEAD
-          'dom-info-sha': domSha || null
-=======
           'dom-info-sha': domInfoSha || null
->>>>>>> 934d216c
         },
         relationships: {
           tag: {
