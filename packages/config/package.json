--- conflicted
+++ resolved
@@ -1,10 +1,6 @@
 {
   "name": "@percy/config",
-<<<<<<< HEAD
-  "version": "1.29.4-beta.6",
-=======
   "version": "1.29.4",
->>>>>>> 0c23d8b6
   "license": "MIT",
   "repository": {
     "type": "git",
@@ -42,11 +38,7 @@
     "test:types": "tsd"
   },
   "dependencies": {
-<<<<<<< HEAD
-    "@percy/logger": "1.29.4-beta.6",
-=======
     "@percy/logger": "1.29.4",
->>>>>>> 0c23d8b6
     "ajv": "^8.6.2",
     "cosmiconfig": "^8.0.0",
     "yaml": "^2.0.0"
