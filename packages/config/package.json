--- conflicted
+++ resolved
@@ -1,10 +1,6 @@
 {
   "name": "@percy/config",
-<<<<<<< HEAD
   "version": "1.27.0-alpha.0",
-=======
-  "version": "1.26.3-beta.1",
->>>>>>> b35c2ddf
   "license": "MIT",
   "repository": {
     "type": "git",
@@ -13,11 +9,7 @@
   },
   "publishConfig": {
     "access": "public",
-<<<<<<< HEAD
     "tag": "alpha"
-=======
-    "tag": "beta"
->>>>>>> b35c2ddf
   },
   "engines": {
     "node": ">=14"
@@ -46,11 +38,7 @@
     "test:types": "tsd"
   },
   "dependencies": {
-<<<<<<< HEAD
     "@percy/logger": "1.27.0-alpha.0",
-=======
-    "@percy/logger": "1.26.3-beta.1",
->>>>>>> b35c2ddf
     "ajv": "^8.6.2",
     "cosmiconfig": "^8.0.0",
     "yaml": "^2.0.0"
