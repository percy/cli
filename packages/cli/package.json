{
  "name": "@percy/cli",
<<<<<<< HEAD
  "version": "1.29.4-beta.6",
=======
  "version": "1.29.4",
>>>>>>> 0c23d8b6
  "license": "MIT",
  "repository": {
    "type": "git",
    "url": "https://github.com/percy/cli",
    "directory": "packages/cli"
  },
  "publishConfig": {
    "access": "public",
    "tag": "latest"
  },
  "files": [
    "bin",
    "dist"
  ],
  "engines": {
    "node": ">=14"
  },
  "bin": {
    "percy": "./bin/run.cjs"
  },
  "main": "./dist/index.js",
  "exports": "./dist/index.js",
  "type": "module",
  "scripts": {
    "build": "node ../../scripts/build",
    "lint": "eslint --ignore-path ../../.gitignore .",
    "test": "node ../../scripts/test",
    "test:coverage": "yarn test --coverage"
  },
  "dependencies": {
<<<<<<< HEAD
    "@percy/cli-app": "1.29.4-beta.6",
    "@percy/cli-build": "1.29.4-beta.6",
    "@percy/cli-command": "1.29.4-beta.6",
    "@percy/cli-config": "1.29.4-beta.6",
    "@percy/cli-exec": "1.29.4-beta.6",
    "@percy/cli-snapshot": "1.29.4-beta.6",
    "@percy/cli-upload": "1.29.4-beta.6",
    "@percy/client": "1.29.4-beta.6",
    "@percy/logger": "1.29.4-beta.6"
=======
    "@percy/cli-app": "1.29.4",
    "@percy/cli-build": "1.29.4",
    "@percy/cli-command": "1.29.4",
    "@percy/cli-config": "1.29.4",
    "@percy/cli-exec": "1.29.4",
    "@percy/cli-snapshot": "1.29.4",
    "@percy/cli-upload": "1.29.4",
    "@percy/client": "1.29.4",
    "@percy/logger": "1.29.4"
>>>>>>> 0c23d8b6
  }
}<|MERGE_RESOLUTION|>--- conflicted
+++ resolved
@@ -1,10 +1,6 @@
 {
   "name": "@percy/cli",
-<<<<<<< HEAD
-  "version": "1.29.4-beta.6",
-=======
   "version": "1.29.4",
->>>>>>> 0c23d8b6
   "license": "MIT",
   "repository": {
     "type": "git",
@@ -35,17 +31,6 @@
     "test:coverage": "yarn test --coverage"
   },
   "dependencies": {
-<<<<<<< HEAD
-    "@percy/cli-app": "1.29.4-beta.6",
-    "@percy/cli-build": "1.29.4-beta.6",
-    "@percy/cli-command": "1.29.4-beta.6",
-    "@percy/cli-config": "1.29.4-beta.6",
-    "@percy/cli-exec": "1.29.4-beta.6",
-    "@percy/cli-snapshot": "1.29.4-beta.6",
-    "@percy/cli-upload": "1.29.4-beta.6",
-    "@percy/client": "1.29.4-beta.6",
-    "@percy/logger": "1.29.4-beta.6"
-=======
     "@percy/cli-app": "1.29.4",
     "@percy/cli-build": "1.29.4",
     "@percy/cli-command": "1.29.4",
@@ -55,6 +40,5 @@
     "@percy/cli-upload": "1.29.4",
     "@percy/client": "1.29.4",
     "@percy/logger": "1.29.4"
->>>>>>> 0c23d8b6
   }
 }