{
  "name": "@percy/webdriver-utils",
<<<<<<< HEAD
  "version": "1.28.1-alpha.3",
=======
  "version": "1.28.1-beta.1",
>>>>>>> d423bf3f
  "license": "MIT",
  "repository": {
    "type": "git",
    "url": "https://github.com/percy/cli",
    "directory": "packages/webdriver-utils"
  },
  "publishConfig": {
    "access": "public",
    "tag": "alpha"
  },
  "engines": {
    "node": ">=14"
  },
  "files": [
    "dist"
  ],
  "main": "./dist/index.js",
  "type": "module",
  "exports": {
    ".": "./dist/index.js"
  },
  "scripts": {
    "build": "node ../../scripts/build",
    "lint": "eslint --ignore-path ../../.gitignore .",
    "test": "node ../../scripts/test",
    "test:coverage": "yarn test --coverage"
  },
  "dependencies": {
<<<<<<< HEAD
    "@percy/config": "1.28.1-alpha.3",
    "@percy/sdk-utils": "1.28.1-alpha.3"
=======
    "@percy/config": "1.28.1-beta.1",
    "@percy/sdk-utils": "1.28.1-beta.1"
>>>>>>> d423bf3f
  }
}<|MERGE_RESOLUTION|>--- conflicted
+++ resolved
@@ -1,10 +1,6 @@
 {
   "name": "@percy/webdriver-utils",
-<<<<<<< HEAD
-  "version": "1.28.1-alpha.3",
-=======
   "version": "1.28.1-beta.1",
->>>>>>> d423bf3f
   "license": "MIT",
   "repository": {
     "type": "git",
@@ -33,12 +29,7 @@
     "test:coverage": "yarn test --coverage"
   },
   "dependencies": {
-<<<<<<< HEAD
-    "@percy/config": "1.28.1-alpha.3",
-    "@percy/sdk-utils": "1.28.1-alpha.3"
-=======
     "@percy/config": "1.28.1-beta.1",
     "@percy/sdk-utils": "1.28.1-beta.1"
->>>>>>> d423bf3f
   }
 }