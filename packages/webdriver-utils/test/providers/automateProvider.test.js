import Driver from '../../src/driver.js';
import GenericProvider from '../../src/providers/genericProvider.js';
import AutomateProvider from '../../src/providers/automateProvider.js';
import Tile from '../../src/util/tile.js';

describe('AutomateProvider', () => {
  let superScreenshotSpy;

  beforeEach(async () => {
    superScreenshotSpy = spyOn(GenericProvider.prototype, 'screenshot');
  });

  afterEach(() => {
    superScreenshotSpy.calls.reset();
  });

  describe('browserstackExecutor', () => {
    let executeScriptSpy;

    beforeEach(async () => {
      executeScriptSpy = spyOn(Driver.prototype, 'executeScript');
      spyOn(Driver.prototype, 'getCapabilites');
    });

    it('throws Error when called without initializing driver', async () => {
      let automateProvider = new AutomateProvider('1234', 'https://localhost/command-executor', { platform: 'win' }, {});
      await expectAsync(automateProvider.browserstackExecutor('getSessionDetails'))
        .toBeRejectedWithError('Driver is null, please initialize driver with createDriver().');
    });

    it('calls browserstackExecutor with correct arguemnts for actions only', async () => {
      let automateProvider = new AutomateProvider('1234', 'https://localhost/command-executor', { platform: 'win' }, {});
      await automateProvider.createDriver();
      await automateProvider.browserstackExecutor('getSessionDetails');
      expect(executeScriptSpy)
        .toHaveBeenCalledWith({ script: 'browserstack_executor: {"action":"getSessionDetails"}', args: [] });
    });

    it('calls browserstackExecutor with correct arguemnts for actions + args', async () => {
      let automateProvider = new AutomateProvider('1234', 'https://localhost/command-executor', { platform: 'win' }, {});
      await automateProvider.createDriver();
      await automateProvider.browserstackExecutor('getSessionDetails', 'new');
      expect(executeScriptSpy)
        .toHaveBeenCalledWith({ script: 'browserstack_executor: {"action":"getSessionDetails","arguments":"new"}', args: [] });
    });
  });

  describe('setDebugUrl', () => {
    let browserstackExecutorSpy;

    beforeEach(async () => {
      spyOn(Driver.prototype, 'getCapabilites');
      browserstackExecutorSpy = spyOn(AutomateProvider.prototype, 'browserstackExecutor')
        .and.returnValue(Promise.resolve({ value: '{"browser_url": "http:localhost"}' }));
    });

    it('calls browserstackExecutor getSessionDetails', async () => {
      let automateProvider = new AutomateProvider('1234', 'https://localhost/command-executor', { platform: 'win' }, {});
      await automateProvider.createDriver();
      await automateProvider.setDebugUrl();
      expect(browserstackExecutorSpy).toHaveBeenCalledWith('getSessionDetails');
      expect(automateProvider.debugUrl).toEqual('http:localhost');
    });

    it('throws error if driver is not initialized', async () => {
      let automateProvider = new AutomateProvider('1234', 'https://localhost/command-executor', { platform: 'win' }, {});
      await expectAsync(automateProvider.setDebugUrl())
        .toBeRejectedWithError('Driver is null, please initialize driver with createDriver().');
    });
  });

  describe('supports', () => {
    it('returns true for browserstack automate', () => {
      expect(AutomateProvider.supports('http:browserstack')).toEqual(true);
    });

    it('returns false for outside automate', () => {
      expect(AutomateProvider.supports('http:outside')).toEqual(false);
    });
  });

  describe('screenshot', () => {
    let percyScreenshotBeginSpy;
    let percyScreenshotEndSpy;
<<<<<<< HEAD
=======
    const ignoreRegionOptions = { ignoreRegionXpaths: [], ignoreRegionSelectors: [], ignoreRegionElements: [], customIgnoreRegions: [] };
>>>>>>> 934d216c
    const automateProvider = new AutomateProvider('1234', 'https://localhost/command-executor', { platform: 'win' }, {});

    beforeEach(async () => {
      percyScreenshotBeginSpy = spyOn(AutomateProvider.prototype,
        'percyScreenshotBegin').and.returnValue(true);
      percyScreenshotEndSpy = spyOn(AutomateProvider.prototype,
        'percyScreenshotEnd').and.returnValue(true);
      spyOn(Driver.prototype, 'getCapabilites');
    });

    it('test call with default args', async () => {
      await automateProvider.createDriver();
      superScreenshotSpy.and.resolveTo({ body: { link: 'link to screenshot' } });
<<<<<<< HEAD
      await automateProvider.screenshot('abc');

      expect(percyScreenshotBeginSpy).toHaveBeenCalledWith('abc');
      expect(superScreenshotSpy).toHaveBeenCalledWith('abc');
=======
      await automateProvider.screenshot('abc', { });

      expect(percyScreenshotBeginSpy).toHaveBeenCalledWith('abc');
      expect(superScreenshotSpy).toHaveBeenCalledWith('abc', ignoreRegionOptions);
>>>>>>> 934d216c
      expect(percyScreenshotEndSpy).toHaveBeenCalledWith('abc', 'link to screenshot', 'undefined');
    });

    it('passes exception message to percyScreenshotEnd in case of exception', async () => {
      await automateProvider.createDriver();
      const errorMessage = 'Some error occured';
      superScreenshotSpy.and.rejectWith(new Error(errorMessage));
      percyScreenshotEndSpy.and.rejectWith(new Error(errorMessage));
<<<<<<< HEAD
      await expectAsync(automateProvider.screenshot('abc')).toBeRejectedWithError(errorMessage);
=======
      await expectAsync(automateProvider.screenshot('abc', ignoreRegionOptions)).toBeRejectedWithError(errorMessage);
>>>>>>> 934d216c
      expect(percyScreenshotBeginSpy).toHaveBeenCalledWith('abc');
      expect(percyScreenshotEndSpy).toHaveBeenCalledWith('abc', undefined, `Error: ${errorMessage}`);
    });
  });

  describe('percyScreenshotBegin', () => {
    beforeEach(async () => {
      spyOn(Driver.prototype, 'getCapabilites');
    });

    it('supresses exception and does not throw', async () => {
      const automateProvider = new AutomateProvider('1234', 'https://localhost/command-executor', { platform: 'win' }, {});
      await automateProvider.createDriver();
      automateProvider.driver.executeScript = jasmine.createSpy().and.rejectWith(new Error('Random network error'));
      await automateProvider.percyScreenshotBegin('abc');
    });

    it('marks the percy session as success', async () => {
      const automateProvider = new AutomateProvider('1234', 'https://localhost/command-executor', { platform: 'win' }, {});
      await automateProvider.createDriver();
      automateProvider.driver.executeScript = jasmine.createSpy().and.returnValue(Promise.resolve({ success: true }));
      await automateProvider.percyScreenshotBegin('abc');
      expect(automateProvider._markedPercy).toBeTruthy();
    });
  });

  describe('percyScreenshotEnd', () => {
    const automateProvider = new AutomateProvider('1234', 'https://localhost/command-executor', { platform: 'win' }, {});

    beforeEach(async () => {
      spyOn(Driver.prototype, 'getCapabilites');
    });

    it('supresses exception and does not throw', async () => {
      await automateProvider.createDriver();
      automateProvider.driver = jasmine.createSpy().and.rejectWith(new Error('Random network error'));
      await automateProvider.percyScreenshotEnd('abc', 'url');
    });

    it('marks status as failed if screenshot url is not present', async () => {
      await automateProvider.createDriver();
      automateProvider.driver.executeScript = jasmine.createSpy().and.rejectWith(new Error('Random network error'));
      await automateProvider.percyScreenshotEnd('abc');

      expect(automateProvider.driver.executeScript).toHaveBeenCalledWith({ script: 'browserstack_executor: {"action":"percyScreenshot","arguments":{"name":"abc","status":"failure","statusMessage":null,"state":"end"}}', args: [] });
    });
  });

  describe('getTiles', () => {
    let browserstackExecutorSpy;
    let executeScriptSpy;
    const automateProvider = new AutomateProvider('1234', 'https://localhost/command-executor', { platform: 'win' }, {});

    beforeEach(async () => {
      spyOn(Driver.prototype, 'getCapabilites');
      browserstackExecutorSpy = spyOn(AutomateProvider.prototype, 'browserstackExecutor')
        .and.returnValue(Promise.resolve({ value: '{ "result": "{\\"dom_sha\\": \\"abc\\", \\"sha\\": [\\"abc-1\\", \\"xyz-2\\"]}", "success":true }' }));
      executeScriptSpy = spyOn(Driver.prototype, 'executeScript')
        .and.returnValue(Promise.resolve(1));
    });

    it('should return tiles when success', async () => {
      await automateProvider.createDriver();
      const res = await automateProvider.getTiles(false);
      expect(browserstackExecutorSpy).toHaveBeenCalledTimes(1);
      expect(executeScriptSpy).toHaveBeenCalledTimes(1);
      expect(Object.keys(res).length).toEqual(2);
<<<<<<< HEAD
      expect(res.domSha).toBe('abc');
=======
      expect(res.domInfoSha).toBe('abc');
>>>>>>> 934d216c
      expect(res.tiles.length).toEqual(2);
      expect(res.tiles[0]).toBeInstanceOf(Tile);
      expect(res.tiles[1]).toBeInstanceOf(Tile);
      expect(res.tiles[0].sha).toEqual('abc');
      expect(res.tiles[1].sha).toEqual('xyz');
    });

    it('throws error when response is false', async () => {
      await automateProvider.createDriver();
      browserstackExecutorSpy.and.returnValue(Promise.resolve({ value: '{ "error": "Random Error", "success":false }' }));
      await expectAsync(automateProvider.getTiles(false)).toBeRejectedWithError('Failed to get screenshots from Automate.' +
        ' Check dashboard for error.');
    });

    it('throws error when driver is null', async () => {
      automateProvider.driver = null;
      await expectAsync(automateProvider.getTiles(false)).toBeRejectedWithError('Driver is null, please initialize driver with createDriver().');
    });
  });
});<|MERGE_RESOLUTION|>--- conflicted
+++ resolved
@@ -82,10 +82,7 @@
   describe('screenshot', () => {
     let percyScreenshotBeginSpy;
     let percyScreenshotEndSpy;
-<<<<<<< HEAD
-=======
     const ignoreRegionOptions = { ignoreRegionXpaths: [], ignoreRegionSelectors: [], ignoreRegionElements: [], customIgnoreRegions: [] };
->>>>>>> 934d216c
     const automateProvider = new AutomateProvider('1234', 'https://localhost/command-executor', { platform: 'win' }, {});
 
     beforeEach(async () => {
@@ -99,17 +96,10 @@
     it('test call with default args', async () => {
       await automateProvider.createDriver();
       superScreenshotSpy.and.resolveTo({ body: { link: 'link to screenshot' } });
-<<<<<<< HEAD
-      await automateProvider.screenshot('abc');
-
-      expect(percyScreenshotBeginSpy).toHaveBeenCalledWith('abc');
-      expect(superScreenshotSpy).toHaveBeenCalledWith('abc');
-=======
       await automateProvider.screenshot('abc', { });
 
       expect(percyScreenshotBeginSpy).toHaveBeenCalledWith('abc');
       expect(superScreenshotSpy).toHaveBeenCalledWith('abc', ignoreRegionOptions);
->>>>>>> 934d216c
       expect(percyScreenshotEndSpy).toHaveBeenCalledWith('abc', 'link to screenshot', 'undefined');
     });
 
@@ -118,11 +108,7 @@
       const errorMessage = 'Some error occured';
       superScreenshotSpy.and.rejectWith(new Error(errorMessage));
       percyScreenshotEndSpy.and.rejectWith(new Error(errorMessage));
-<<<<<<< HEAD
-      await expectAsync(automateProvider.screenshot('abc')).toBeRejectedWithError(errorMessage);
-=======
       await expectAsync(automateProvider.screenshot('abc', ignoreRegionOptions)).toBeRejectedWithError(errorMessage);
->>>>>>> 934d216c
       expect(percyScreenshotBeginSpy).toHaveBeenCalledWith('abc');
       expect(percyScreenshotEndSpy).toHaveBeenCalledWith('abc', undefined, `Error: ${errorMessage}`);
     });
@@ -190,11 +176,7 @@
       expect(browserstackExecutorSpy).toHaveBeenCalledTimes(1);
       expect(executeScriptSpy).toHaveBeenCalledTimes(1);
       expect(Object.keys(res).length).toEqual(2);
-<<<<<<< HEAD
-      expect(res.domSha).toBe('abc');
-=======
       expect(res.domInfoSha).toBe('abc');
->>>>>>> 934d216c
       expect(res.tiles.length).toEqual(2);
       expect(res.tiles[0]).toBeInstanceOf(Tile);
       expect(res.tiles[1]).toBeInstanceOf(Tile);
