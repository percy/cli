--- conflicted
+++ resolved
@@ -40,11 +40,7 @@
       genericProvider.createDriver();
       const tiles = await genericProvider.getTiles(false);
       expect(tiles.tiles.length).toEqual(1);
-<<<<<<< HEAD
-      expect(Object.keys(tiles)).toContain('domSha');
-=======
       expect(Object.keys(tiles)).toContain('domInfoSha');
->>>>>>> 934d216c
     });
 
     it('throws error if driver not initailized', async () => {
@@ -101,13 +97,9 @@
 
     beforeEach(() => {
       getTagSpy = spyOn(GenericProvider.prototype, 'getTag').and.returnValue(Promise.resolve('mock-tag'));
-<<<<<<< HEAD
-      getTilesSpy = spyOn(GenericProvider.prototype, 'getTiles').and.returnValue(Promise.resolve({ tiles: 'mock-tile', domSha: 'mock-dom-sha' }));
-=======
       getTilesSpy = spyOn(GenericProvider.prototype, 'getTiles').and.returnValue(Promise.resolve({ tiles: 'mock-tile', domInfoSha: 'mock-dom-sha' }));
       addPercyCSSSpy = spyOn(GenericProvider.prototype, 'addPercyCSS').and.returnValue(Promise.resolve(true));
       removePercyCSSSpy = spyOn(GenericProvider.prototype, 'removePercyCSS').and.returnValue(Promise.resolve(true));
->>>>>>> 934d216c
       spyOn(DesktopMetaData.prototype, 'windowSize')
         .and.returnValue(Promise.resolve({ width: 1920, height: 1080 }));
     });
@@ -128,11 +120,7 @@
         environmentInfo: 'staging-poc-poa',
         ignoredElementsData: { ignoreElementsData: [] },
         clientInfo: 'local-poc-poa',
-<<<<<<< HEAD
-        domSha: 'mock-dom-sha'
-=======
         domInfoSha: 'mock-dom-sha'
->>>>>>> 934d216c
       });
     });
   });
