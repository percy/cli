--- conflicted
+++ resolved
@@ -95,13 +95,9 @@
 
     beforeEach(() => {
       getTagSpy = spyOn(GenericProvider.prototype, 'getTag').and.returnValue(Promise.resolve('mock-tag'));
-<<<<<<< HEAD
-      getTilesSpy = spyOn(GenericProvider.prototype, 'getTiles').and.returnValue(Promise.resolve('mock-tile'));
+      getTilesSpy = spyOn(GenericProvider.prototype, 'getTiles').and.returnValue(Promise.resolve({ tiles: 'mock-tile', domSha: 'mock-dom-sha' }));
       spyOn(DesktopMetaData.prototype, 'windowSize')
         .and.returnValue(Promise.resolve({ width: 1920, height: 1080 }));
-=======
-      getTilesSpy = spyOn(GenericProvider.prototype, 'getTiles').and.returnValue(Promise.resolve({ tiles: 'mock-tile', domSha: 'mock-dom-sha' }));
->>>>>>> 8171049c
     });
 
     it('calls correct funcs', async () => {
@@ -116,13 +112,9 @@
         tiles: 'mock-tile',
         externalDebugUrl: 'https://localhost/v1',
         environmentInfo: 'staging-poc-poa',
-<<<<<<< HEAD
         ignoredElementsData: { ignoreElementsData: [] },
-        clientInfo: 'local-poc-poa'
-=======
         clientInfo: 'local-poc-poa',
         domSha: 'mock-dom-sha'
->>>>>>> 8171049c
       });
     });
   });
