import utils from '@percy/sdk-utils';
import GenericProvider from './genericProvider.js';
import Cache from '../util/cache.js';
import Tile from '../util/tile.js';
<<<<<<< HEAD
import TimeIt from '../util/timing.js';
=======

const log = utils.logger('webdriver-utils:automateProvider');
const TimeIt = utils.TimeIt;
>>>>>>> 934d216c

const log = utils.logger('webdriver-utils:automateProvider');
export default class AutomateProvider extends GenericProvider {
  constructor(
    sessionId,
    commandExecutorUrl,
    capabilities,
    sessionCapabilites,
    clientInfo,
    environmentInfo,
    options
  ) {
    super(
      sessionId,
      commandExecutorUrl,
      capabilities,
      sessionCapabilites,
      clientInfo,
      environmentInfo,
      options
    );
    this._markedPercy = false;
  }

  static supports(commandExecutorUrl) {
    return commandExecutorUrl.includes(process.env.AA_DOMAIN || 'browserstack');
  }

<<<<<<< HEAD
  async screenshot(name) {
=======
  async screenshot(name, {
    ignoreRegionXpaths = [],
    ignoreRegionSelectors = [],
    ignoreRegionElements = [],
    customIgnoreRegions = []
  }) {
>>>>>>> 934d216c
    let response = null;
    let error;
    try {
      let result = await this.percyScreenshotBegin(name);
      this.setDebugUrl(result);
<<<<<<< HEAD
      response = await super.screenshot(name);
=======
      response = await super.screenshot(name, { ignoreRegionXpaths, ignoreRegionSelectors, ignoreRegionElements, customIgnoreRegions });
>>>>>>> 934d216c
    } catch (e) {
      error = e;
      throw e;
    } finally {
      await this.percyScreenshotEnd(name, response?.body?.link, `${error}`);
    }
    return response;
  }

  async percyScreenshotBegin(name) {
    return await TimeIt.run('percyScreenshotBegin', async () => {
      try {
        let result = await this.browserstackExecutor('percyScreenshot', {
          name,
          percyBuildId: process.env.PERCY_BUILD_ID,
          percyBuildUrl: process.env.PERCY_BUILD_URL,
          state: 'begin'
        });
        this._markedPercy = result.success;
        return result;
      } catch (e) {
        log.debug(`[${name}] Could not mark Automate session as percy`);
<<<<<<< HEAD
=======
        log.error(`[${name}] error: ${e.toString()}`);
>>>>>>> 934d216c
        return null;
      }
    });
  }

  async percyScreenshotEnd(name, percyScreenshotUrl, statusMessage = null) {
    return await TimeIt.run('percyScreenshotEnd', async () => {
      try {
        await this.browserstackExecutor('percyScreenshot', {
          name,
          percyScreenshotUrl,
          status: percyScreenshotUrl ? 'success' : 'failure',
          statusMessage,
          state: 'end'
        });
      } catch (e) {
        log.debug(`[${name}] Could not mark Automate session as percy`);
      }
    });
  }

  async getTiles(fullscreen) {
    if (!this.driver) throw new Error('Driver is null, please initialize driver with createDriver().');

    const response = await TimeIt.run('percyScreenshot:screenshot', async () => {
      return await this.browserstackExecutor('percyScreenshot', {
        state: 'screenshot',
        percyBuildId: process.env.PERCY_BUILD_ID,
        screenshotType: 'singlepage',
        scaleFactor: await this.driver.executeScript({ script: 'return window.devicePixelRatio;', args: [] }),
        options: this.options
      });
    });

    const responseValue = JSON.parse(response.value);
    if (!responseValue.success) {
      throw new Error('Failed to get screenshots from Automate.' +
      ' Check dashboard for error.');
    }

    const tiles = [];
    const tileResponse = JSON.parse(responseValue.result);

    for (let tileData of tileResponse.sha) {
      tiles.push(new Tile({
        statusBarHeight: 0,
        navBarHeight: 0,
        headerHeight: 0,
        footerHeight: 0,
        fullscreen,
        sha: tileData.split('-')[0] // drop build id
      }));
    }
<<<<<<< HEAD
    return { tiles: tiles, domSha: tileResponse.dom_sha };
=======
    return { tiles: tiles, domInfoSha: tileResponse.dom_sha };
>>>>>>> 934d216c
  }

  async browserstackExecutor(action, args) {
    if (!this.driver) throw new Error('Driver is null, please initialize driver with createDriver().');
    let options = args ? { action, arguments: args } : { action };
    let res = await this.driver.executeScript({ script: `browserstack_executor: ${JSON.stringify(options)}`, args: [] });
    return res;
  }

  async setDebugUrl() {
    if (!this.driver) throw new Error('Driver is null, please initialize driver with createDriver().');
    this.debugUrl = await Cache.withCache(Cache.bstackSessionDetails, this.driver.sessionId,
      async () => {
        const sessionDetails = await this.browserstackExecutor('getSessionDetails');
        return JSON.parse(sessionDetails.value).browser_url;
      });
  }
}<|MERGE_RESOLUTION|>--- conflicted
+++ resolved
@@ -2,15 +2,10 @@
 import GenericProvider from './genericProvider.js';
 import Cache from '../util/cache.js';
 import Tile from '../util/tile.js';
-<<<<<<< HEAD
-import TimeIt from '../util/timing.js';
-=======
 
 const log = utils.logger('webdriver-utils:automateProvider');
 const TimeIt = utils.TimeIt;
->>>>>>> 934d216c
 
-const log = utils.logger('webdriver-utils:automateProvider');
 export default class AutomateProvider extends GenericProvider {
   constructor(
     sessionId,
@@ -37,26 +32,18 @@
     return commandExecutorUrl.includes(process.env.AA_DOMAIN || 'browserstack');
   }
 
-<<<<<<< HEAD
-  async screenshot(name) {
-=======
   async screenshot(name, {
     ignoreRegionXpaths = [],
     ignoreRegionSelectors = [],
     ignoreRegionElements = [],
     customIgnoreRegions = []
   }) {
->>>>>>> 934d216c
     let response = null;
     let error;
     try {
       let result = await this.percyScreenshotBegin(name);
       this.setDebugUrl(result);
-<<<<<<< HEAD
-      response = await super.screenshot(name);
-=======
       response = await super.screenshot(name, { ignoreRegionXpaths, ignoreRegionSelectors, ignoreRegionElements, customIgnoreRegions });
->>>>>>> 934d216c
     } catch (e) {
       error = e;
       throw e;
@@ -79,10 +66,7 @@
         return result;
       } catch (e) {
         log.debug(`[${name}] Could not mark Automate session as percy`);
-<<<<<<< HEAD
-=======
         log.error(`[${name}] error: ${e.toString()}`);
->>>>>>> 934d216c
         return null;
       }
     });
@@ -136,11 +120,7 @@
         sha: tileData.split('-')[0] // drop build id
       }));
     }
-<<<<<<< HEAD
-    return { tiles: tiles, domSha: tileResponse.dom_sha };
-=======
     return { tiles: tiles, domInfoSha: tileResponse.dom_sha };
->>>>>>> 934d216c
   }
 
   async browserstackExecutor(action, args) {
