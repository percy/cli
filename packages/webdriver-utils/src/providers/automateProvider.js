import utils from '@percy/sdk-utils';
import GenericProvider from './genericProvider.js';
import Cache from '../util/cache.js';
import Tile from '../util/tile.js';
import NormalizeData from '../metadata/normalizeData.js';

const log = utils.logger('webdriver-utils:automateProvider');
const { TimeIt } = utils;

export default class AutomateProvider extends GenericProvider {
  constructor(
    sessionId,
    commandExecutorUrl,
    capabilities,
    sessionCapabilites,
    clientInfo,
    environmentInfo,
    options,
    buildInfo
  ) {
    super(
      sessionId,
      commandExecutorUrl,
      capabilities,
      sessionCapabilites,
      clientInfo,
      environmentInfo,
      options,
      buildInfo
    );
    this._markedPercy = false;
    this.automateResults = null;
  }

  static supports(commandExecutorUrl) {
    return commandExecutorUrl.includes(process.env.AA_DOMAIN || 'browserstack');
  }

  async screenshot(name, {
    ignoreRegionXpaths = [],
    ignoreRegionSelectors = [],
    ignoreRegionElements = [],
    customIgnoreRegions = [],
    considerRegionXpaths = [],
    considerRegionSelectors = [],
    considerRegionElements = [],
    customConsiderRegions = []
  }) {
    let response = null;
    let error;
    log.debug(`[${name}] : Preparing to capture screenshots on automate ...`);
    try {
<<<<<<< HEAD
      log.debug(`[${name}] : Marking automate session as percy ...`);
      const result = await this.percyScreenshotBegin(name);
      this.automateResults = JSON.parse(result.value);
      log.debug(`[${name}] : Fetching the debug url ...`);
      this.setDebugUrl();
      response = await super.screenshot(name, { ignoreRegionXpaths, ignoreRegionSelectors, ignoreRegionElements, customIgnoreRegions });
=======
      log.debug('Marking automate session as percy ...');
      let result = await this.percyScreenshotBegin(name);
      log.debug('Fetching the debug url ...');
      this.setDebugUrl(result);
      response = await super.screenshot(name, {
        ignoreRegionXpaths,
        ignoreRegionSelectors,
        ignoreRegionElements,
        customIgnoreRegions,
        considerRegionXpaths,
        considerRegionSelectors,
        considerRegionElements,
        customConsiderRegions
      });
>>>>>>> 0aa3ddc6
    } catch (e) {
      error = e;
      throw e;
    } finally {
      await this.percyScreenshotEnd(name, response?.body?.link, `${error}`);
    }
    return response;
  }

  async percyScreenshotBegin(name) {
    return await TimeIt.run('percyScreenshotBegin', async () => {
      try {
        let result = await this.browserstackExecutor('percyScreenshot', {
          name,
          percyBuildId: this.buildInfo.id,
          percyBuildUrl: this.buildInfo.url,
          state: 'begin'
        });
        this._markedPercy = result.success;
        return result;
      } catch (e) {
        log.debug(`[${name}] : Could not mark Automate session as percy`);
        log.error(`[${name}] : error: ${e.toString()}`);
        return null;
      }
    });
  }

  async percyScreenshotEnd(name, percyScreenshotUrl, statusMessage = null) {
    return await TimeIt.run('percyScreenshotEnd', async () => {
      try {
        await this.browserstackExecutor('percyScreenshot', {
          name,
          percyScreenshotUrl,
          status: percyScreenshotUrl ? 'success' : 'failure',
          statusMessage,
          state: 'end'
        });
      } catch (e) {
        log.debug(`[${name}] : Could not execute percyScreenshot command for Automate`);
        log.error(e);
      }
    });
  }

  async getTiles(headerHeight, footerHeight, fullscreen) {
    if (!this.driver) throw new Error('Driver is null, please initialize driver with createDriver().');
    log.debug('Starting actual screenshotting phase');

    const response = await TimeIt.run('percyScreenshot:screenshot', async () => {
      return await this.browserstackExecutor('percyScreenshot', {
        state: 'screenshot',
        percyBuildId: this.buildInfo.id,
        screenshotType: 'singlepage',
        scaleFactor: await this.metaData.devicePixelRatio(),
        options: this.options
      });
    });

    const responseValue = JSON.parse(response.value);
    if (!responseValue.success) {
      throw new Error('Failed to get screenshots from Automate.' +
      ' Check dashboard for error.');
    }

    const tiles = [];
    const tileResponse = JSON.parse(responseValue.result);
    log.debug('Tiles captured successfully');

    for (let tileData of tileResponse.sha) {
      tiles.push(new Tile({
        statusBarHeight: 0,
        navBarHeight: 0,
        headerHeight,
        footerHeight,
        fullscreen,
        sha: tileData.split('-')[0] // drop build id
      }));
    }
    return { tiles: tiles, domInfoSha: tileResponse.dom_sha };
  }

  async browserstackExecutor(action, args) {
    if (!this.driver) throw new Error('Driver is null, please initialize driver with createDriver().');
    let options = args ? { action, arguments: args } : { action };
    let res = await this.driver.executeScript({ script: `browserstack_executor: ${JSON.stringify(options)}`, args: [] });
    return res;
  }

  async setDebugUrl() {
    if (!this.driver) throw new Error('Driver is null, please initialize driver with createDriver().');
    this.debugUrl = await Cache.withCache(Cache.bstackSessionDetails, this.driver.sessionId,
      async () => {
        return `https://automate.browserstack.com/builds/${this.automateResults.buildHash}/sessions/${this.automateResults.sessionHash}`;
      });
  }

  async getTag() {
    if (!this.driver) throw new Error('Driver is null, please initialize driver with createDriver().');
    if (!this.automateResults) throw new Error('Comparison tag details not available');

    const automateCaps = this.automateResults.capabilities;
    const normalizeTags = new NormalizeData();

    let deviceName = this.automateResults.deviceName;
    const osName = normalizeTags.osRollUp(automateCaps.os);
    const osVersion = automateCaps.os_version?.split('.')[0];
    const browserName = normalizeTags.browserRollUp(automateCaps.browserName, this.metaData.device());
    const browserVersion = normalizeTags.browserVersionRollUp(automateCaps.browserVersion, deviceName, this.metaData.device());

    if (!this.metaData.device()) {
      deviceName = `${osName}_${osVersion}_${browserName}_${browserVersion}`;
    }

    let { width, height } = await this.metaData.windowSize();
    const resolution = await this.metaData.screenResolution();
    const orientation = (this.metaData.orientation() || automateCaps.deviceOrientation)?.toLowerCase();

    // for android window size only constitutes of browser viewport, hence adding nav / status / url bar heights
    [this.header, this.footer] = await this.getHeaderFooter(deviceName, osVersion, browserName);
    height = this.metaData.device() && osName?.toLowerCase() === 'android' ? height + this.header + this.footer : height;

    return {
      name: deviceName,
      osName,
      osVersion,
      width,
      height,
      orientation,
      browserName,
      browserVersion,
      resolution
    };
  }
}<|MERGE_RESOLUTION|>--- conflicted
+++ resolved
@@ -50,18 +50,11 @@
     let error;
     log.debug(`[${name}] : Preparing to capture screenshots on automate ...`);
     try {
-<<<<<<< HEAD
       log.debug(`[${name}] : Marking automate session as percy ...`);
       const result = await this.percyScreenshotBegin(name);
       this.automateResults = JSON.parse(result.value);
       log.debug(`[${name}] : Fetching the debug url ...`);
       this.setDebugUrl();
-      response = await super.screenshot(name, { ignoreRegionXpaths, ignoreRegionSelectors, ignoreRegionElements, customIgnoreRegions });
-=======
-      log.debug('Marking automate session as percy ...');
-      let result = await this.percyScreenshotBegin(name);
-      log.debug('Fetching the debug url ...');
-      this.setDebugUrl(result);
       response = await super.screenshot(name, {
         ignoreRegionXpaths,
         ignoreRegionSelectors,
@@ -72,7 +65,6 @@
         considerRegionElements,
         customConsiderRegions
       });
->>>>>>> 0aa3ddc6
     } catch (e) {
       error = e;
       throw e;
@@ -181,7 +173,7 @@
     const osName = normalizeTags.osRollUp(automateCaps.os);
     const osVersion = automateCaps.os_version?.split('.')[0];
     const browserName = normalizeTags.browserRollUp(automateCaps.browserName, this.metaData.device());
-    const browserVersion = normalizeTags.browserVersionRollUp(automateCaps.browserVersion, deviceName, this.metaData.device());
+    const browserVersion = normalizeTags.browserVersionOrDeviceNameRollup(automateCaps.browserVersion, deviceName, this.metaData.device());
 
     if (!this.metaData.device()) {
       deviceName = `${osName}_${osVersion}_${browserName}_${browserVersion}`;
