import ProviderResolver from './providers/providerResolver.js';
import utils from '@percy/sdk-utils';
import { camelcase } from '@percy/config/utils';

export default class WebdriverUtils {
  log = utils.logger('webdriver-utils:main');
  constructor(
    {
      sessionId,
      commandExecutorUrl,
      capabilities,
      sessionCapabilites,
      snapshotName,
      clientInfo,
      environmentInfo,
<<<<<<< HEAD
      options
=======
      options = {}
>>>>>>> 934d216c
    }) {
    this.sessionId = sessionId;
    this.commandExecutorUrl = commandExecutorUrl;
    this.capabilities = capabilities;
    this.sessionCapabilites = sessionCapabilites;
    this.snapshotName = snapshotName;
    const camelCasedOptions = {};
    Object.keys(options).forEach((key) => {
      let newKey = camelcase(key);
      camelCasedOptions[newKey] = options[key];
    });
    this.options = camelCasedOptions;
    this.clientInfo = clientInfo;
    this.environmentInfo = environmentInfo;
  }

  async automateScreenshot() {
    this.log.info('Starting automate screenshot');
    const automate = ProviderResolver.resolve(this.sessionId, this.commandExecutorUrl, this.capabilities, this.sessionCapabilites, this.clientInfo, this.environmentInfo, this.options);
    await automate.createDriver();
    return await automate.screenshot(this.snapshotName, this.options);
  }
}<|MERGE_RESOLUTION|>--- conflicted
+++ resolved
@@ -13,11 +13,7 @@
       snapshotName,
       clientInfo,
       environmentInfo,
-<<<<<<< HEAD
-      options
-=======
       options = {}
->>>>>>> 934d216c
     }) {
     this.sessionId = sessionId;
     this.commandExecutorUrl = commandExecutorUrl;
