--- conflicted
+++ resolved
@@ -53,14 +53,13 @@
         expect(percy).toHaveProperty('config.snapshot.widths', [375, 1280]);
       });
 
-<<<<<<< HEAD
       it('contains type', () => {
         expect(percy.type).toEqual('web');
-=======
+      });
+
       it('contains percy build info', () => {
         expect(percy.build).toHaveProperty('id', '123');
         expect(percy.build).toHaveProperty('url', 'https://percy.io/test/test/123');
->>>>>>> 9c89383d
       });
     });
   });
