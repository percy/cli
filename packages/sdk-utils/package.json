{
  "name": "@percy/sdk-utils",
<<<<<<< HEAD
  "version": "1.29.4-beta.6",
=======
  "version": "1.29.4",
>>>>>>> 0c23d8b6
  "license": "MIT",
  "repository": {
    "type": "git",
    "url": "https://github.com/percy/cli",
    "directory": "packages/sdk-utils"
  },
  "publishConfig": {
    "access": "public",
    "tag": "latest"
  },
  "engines": {
    "node": ">=14"
  },
  "files": [
    "dist",
    "test/server.js",
    "test/client.js",
    "test/helpers.js"
  ],
  "main": "./dist/index.js",
  "browser": "./dist/bundle.js",
  "exports": {
    ".": {
      "node": "./dist/index.js",
      "default": "./dist/bundle.js"
    },
    "./test/helpers": {
      "node": "./test/helpers.js",
      "default": "./test/client.js"
    }
  },
  "scripts": {
    "build": "node ../../scripts/build",
    "lint": "eslint --ignore-path ../../.gitignore .",
    "test": "percy exec --testing -- node ../../scripts/test",
    "test:coverage": "yarn test --coverage"
  },
  "rollup": {
    "external": [
      "ws"
    ],
    "output": {
      "name": "PercySDKUtils"
    },
    "test": {
      "external": [
        "test/server(.js)?"
      ]
    }
  }
}<|MERGE_RESOLUTION|>--- conflicted
+++ resolved
@@ -1,10 +1,6 @@
 {
   "name": "@percy/sdk-utils",
-<<<<<<< HEAD
-  "version": "1.29.4-beta.6",
-=======
   "version": "1.29.4",
->>>>>>> 0c23d8b6
   "license": "MIT",
   "repository": {
     "type": "git",
