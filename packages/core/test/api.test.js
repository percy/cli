import path from 'path';
import PercyConfig from '@percy/config';
import { logger, setupTest, fs } from './helpers/index.js';
import Percy from '@percy/core';
import WebdriverUtils from '@percy/webdriver-utils'; // eslint-disable-line import/no-extraneous-dependencies

describe('API Server', () => {
  let percy;

  async function request(path, ...args) {
    let { request } = await import('./helpers/request.js');
    return request(new URL(path, percy.address()), ...args);
  }

  beforeEach(async () => {
    await setupTest();

    percy = new Percy({
      token: 'PERCY_TOKEN',
      port: 1337
    });
  });

  afterEach(async () => {
    percy.stop.and?.callThrough();
    await percy.stop();
  });

  it('has a default port', () => {
    expect(new Percy()).toHaveProperty('server.port', 5338);
  });

  it('can specify a custom port', () => {
    expect(percy).toHaveProperty('server.port', 1337);
  });

  it('starts a server at the specified port', async () => {
    await expectAsync(percy.start()).toBeResolved();
    await expectAsync(request('/', false)).toBeResolved();
  });

  it('has a /healthcheck endpoint', async () => {
    let { getPackageJSON } = await import('@percy/client/utils');
    let pkg = getPackageJSON(import.meta.url);
    await percy.start();

    let [data, res] = await request('/percy/healthcheck', true);
    expect(res.headers).toHaveProperty('x-percy-core-version', pkg.version);
    expect(data).toEqual({
      success: true,
      loglevel: 'info',
      config: PercyConfig.getDefaults(),
      build: {
        id: '123',
        number: 1,
        url: 'https://percy.io/test/test/123'
      },
<<<<<<< HEAD
      type: ''
=======
      type: percy.client.tokenType()
>>>>>>> 934d216c
    });
  });

  it('has a /config endpoint that returns loaded config options', async () => {
    await percy.start();

    await expectAsync(request('/percy/config')).toBeResolvedTo({
      success: true,
      config: PercyConfig.getDefaults()
    });
  });

  it('can set config options via the /config endpoint', async () => {
    let expected = PercyConfig.getDefaults({ snapshot: { widths: [1000] } });
    await percy.start();

    expect(percy.config).not.toEqual(expected);

    await expectAsync(request('/percy/config', {
      method: 'POST',
      body: { snapshot: { widths: [1000] } }
    })).toBeResolvedTo({
      config: expected,
      success: true
    });

    expect(percy.config).toEqual(expected);
  });

  it('has an /idle endpoint that calls #idle()', async () => {
    spyOn(percy, 'idle').and.resolveTo();
    await percy.start();

    await expectAsync(request('/percy/idle')).toBeResolvedTo({ success: true });
    expect(percy.idle).toHaveBeenCalled();
  });

  it('serves the @percy/dom bundle', async () => {
    await percy.start();

    await expectAsync(request('/percy/dom.js')).toBeResolvedTo(
      fs.readFileSync(path.resolve('../dom/dist/bundle.js'), 'utf-8')
    );
  });

  it('serves the legacy percy-agent.js dom bundle', async () => {
    await percy.start();

    await expectAsync(request('/percy-agent.js')).toBeResolvedTo(
      fs.readFileSync(path.resolve('../dom/dist/bundle.js'), 'utf-8').concat(
        '(window.PercyAgent = class { snapshot(n, o) { return PercyDOM.serialize(o); } });'
      )
    );

    expect(logger.stderr).toEqual(['[percy] Warning: ' + [
      'It looks like you’re using @percy/cli with an older SDK.',
      'Please upgrade to the latest version to fix this warning.',
      'See these docs for more info: https:docs.percy.io/docs/migrating-to-percy-cli'
    ].join(' ')]);
  });

  it('has a /flush endpoint that calls #flush()', async () => {
    spyOn(percy, 'flush').and.resolveTo();
    await percy.start();

    await expectAsync(request('/percy/flush', {
      body: { name: 'Snapshot name' },
      method: 'post'
    })).toBeResolvedTo({ success: true });

    expect(percy.flush).toHaveBeenCalledWith({
      name: 'Snapshot name'
    });
  });

  it('has a /automateScreenshot endpoint that calls #upload()', async () => {
    spyOn(percy, 'upload').and.resolveTo();
    spyOn(WebdriverUtils.prototype, 'automateScreenshot').and.resolveTo(true);
    await percy.start();

    await expectAsync(request('/percy/automateScreenshot', {
      body: { name: 'Snapshot name' },
      method: 'post'
    })).toBeResolvedTo({ success: true });
  });

  it('has a /stop endpoint that calls #stop()', async () => {
    spyOn(percy, 'stop').and.resolveTo();
    await percy.start();

    await expectAsync(request('/percy/stop', 'POST')).toBeResolvedTo({ success: true });
    expect(percy.stop).toHaveBeenCalled();
  });

  it('has a /snapshot endpoint that calls #snapshot() with provided options', async () => {
    spyOn(percy, 'snapshot').and.resolveTo();
    await percy.start();

    await expectAsync(request('/percy/snapshot', {
      method: 'POST',
      body: { 'test-me': true, me_too: true }
    })).toBeResolvedTo({
      success: true
    });

    expect(percy.snapshot).toHaveBeenCalledOnceWith(
      { 'test-me': true, me_too: true }
    );
  });

  it('can handle snapshots async with a parameter', async () => {
    let resolve, test = new Promise(r => (resolve = r));
    spyOn(percy, 'snapshot').and.returnValue(test);
    await percy.start();

    await expectAsync(
      request('/percy/snapshot?async', 'POST')
    ).toBeResolvedTo({
      success: true
    });

    await expectAsync(test).toBePending();
    resolve(); // no hanging promises
  });

  it('has a /comparison endpoint that calls #upload() async with provided options', async () => {
    let resolve, test = new Promise(r => (resolve = r));
    spyOn(percy, 'upload').and.returnValue(test);
    await percy.start();

    await expectAsync(request('/percy/comparison', {
      method: 'POST',
      body: { 'test-me': true, me_too: true }
    })).toBeResolvedTo(jasmine.objectContaining({
      success: true
    }));

    expect(percy.upload).toHaveBeenCalledOnceWith(
      { 'test-me': true, me_too: true }
    );

    await expectAsync(test).toBePending();
    resolve(); // no hanging promises
  });

  it('includes links in the /comparison endpoint response', async () => {
    spyOn(percy, 'upload').and.resolveTo();
    await percy.start();

    await expectAsync(request('/percy/comparison', {
      method: 'POST',
      body: {
        name: 'Snapshot name',
        tag: {
          name: 'Tag name',
          osName: 'OS name',
          osVersion: 'OS version',
          width: 800,
          height: 1280,
          orientation: 'landscape'
        }
      }
    })).toBeResolvedTo(jasmine.objectContaining({
      link: `${percy.client.apiUrl}/comparisons/redirect?${[
        'build_id=123',
        'snapshot[name]=Snapshot%20name',
        'tag[name]=Tag%20name',
        'tag[os_name]=OS%20name',
        'tag[os_version]=OS%20version',
        'tag[width]=800',
        'tag[height]=1280',
        'tag[orientation]=landscape'
      ].join('&')}`
    }));

    await expectAsync(request('/percy/comparison', {
      method: 'POST',
      body: [
        { name: 'Snapshot 1', tag: { name: 'Tag 1' } },
        { name: 'Snapshot 2', tag: { name: 'Tag 2' } }
      ]
    })).toBeResolvedTo(jasmine.objectContaining({
      links: [
        `${percy.client.apiUrl}/comparisons/redirect?${[
          'build_id=123',
          'snapshot[name]=Snapshot%201',
          'tag[name]=Tag%201'
        ].join('&')}`,
        `${percy.client.apiUrl}/comparisons/redirect?${[
          'build_id=123',
          'snapshot[name]=Snapshot%202',
          'tag[name]=Tag%202'
        ].join('&')}`
      ]
    }));
  });

  it('can wait on comparisons to finish uploading with a parameter', async () => {
    let resolve, test = new Promise(r => (resolve = r));

    spyOn(percy, 'upload').and.returnValue(test);
    await percy.start();

    let pending = expectAsync(
      request('/percy/comparison?await', 'POST')
    ).toBeResolvedTo({
      success: true
    });

    await new Promise(r => setTimeout(r, 50));
    expect(percy.upload).toHaveBeenCalled();

    await expectAsync(test).toBePending();
    await expectAsync(pending).toBePending();

    resolve();

    await expectAsync(test).toBeResolved();
    await expectAsync(pending).toBeResolved();
  });

  it('returns a 500 error when an endpoint throws', async () => {
    spyOn(percy, 'snapshot').and.rejectWith(new Error('test error'));
    await percy.start();

    let [data, res] = await request('/percy/snapshot', 'POST', true);
    expect(res.statusCode).toBe(500);
    expect(data).toEqual({
      build: percy.build,
      error: 'test error',
      success: false
    });
  });

  it('returns a 404 for any other endpoint', async () => {
    await percy.start();

    let [data, res] = await request('/foobar', true);
    expect(res.statusCode).toBe(404);
    expect(data).toEqual({
      build: percy.build,
      error: 'Not Found',
      success: false
    });
  });

  describe('when the server is disabled', () => {
    beforeEach(async () => {
      percy = await Percy.start({
        token: 'PERCY_TOKEN',
        server: false
      });
    });

    it('does not start a server with #start()', async () => {
      await expectAsync(request('http://localhost:5883'))
        .toBeRejectedWithError(/ECONNREFUSED/);
    });

    it('does not error when stopping', async () => {
      await expectAsync(percy.stop()).toBeResolved();
    });
  });

  describe('when testing mode is enabled', () => {
    const addr = 'http://localhost:5338';
    const get = p => request(`${addr}${p}`);
    const post = (p, body) => request(`${addr}${p}`, { method: 'post', body });
    const req = p => request(`${addr}${p}`, { retries: 0 }, false);

    beforeEach(async () => {
      process.env.PERCY_TOKEN = 'TEST_TOKEN';
      percy = await Percy.start({ testing: true });
      logger.instance.messages.clear();
    });

    afterEach(() => {
      delete process.env.PERCY_TOKEN;
    });

    it('implies loglevel silent and dryRun', () => {
      expect(percy.testing).toBeDefined();
      expect(percy.loglevel()).toEqual('silent');
      expect(percy.dryRun).toBeTrue();
    });

    it('enables a /test/snapshot endpoint that serves a simple html document', async () => {
      await expectAsync(get('/test/snapshot')).toBeResolvedTo('<p>Snapshot Me!</p>');
    });

    it('enables a /test/logs endpoint to return raw logs', async () => {
      percy.log.info('foo bar from test');
      let { logs } = await get('/test/logs');

      expect(logs).toEqual(jasmine.arrayContaining([
        jasmine.objectContaining({ message: 'foo bar from test' })
      ]));
    });

    it('enables a /test/requests endpoint to return tracked requests', async () => {
      // should not track testing mode requests
      await get('/percy/healthcheck');
      await get('/test/snapshot');
      await post('/percy/config', { clientInfo: 'foo/bar' });
      await get('/test/logs');
      await get('/percy/idle?param');

      let { requests } = await get('/test/requests');

      expect(requests).toEqual([
        { method: 'GET', url: '/percy/healthcheck' },
        { method: 'POST', url: '/percy/config', body: { clientInfo: 'foo/bar' } },
        { method: 'GET', url: '/percy/idle?param' }
      ]);
    });

    it('enables several /test/api endpoint commands', async () => {
      expect(percy.testing).toEqual({});
      await post('/test/api/version', false);
      expect(percy.testing).toHaveProperty('version', false);
      await post('/test/api/version', '0.0.1');
      expect(percy.testing).toHaveProperty('version', '0.0.1');
      await post('/test/api/reset');
      expect(percy.testing).toEqual({});
      await post('/test/api/build-failure');
      expect(percy.testing).toHaveProperty('build', { failed: true, error: 'Build failed' });
      await post('/test/api/error', '/percy/healthcheck');
      expect(percy.testing).toHaveProperty('api', { '/percy/healthcheck': 'error' });
      await post('/test/api/disconnect', '/percy/healthcheck');
      expect(percy.testing).toHaveProperty('api', { '/percy/healthcheck': 'disconnect' });
      await expectAsync(post('/test/api/foobar')).toBeRejectedWithError('404 Not Found');
    });

    it('can manipulate the version header via /test/api/version', async () => {
      let { headers } = await req('/percy/healthcheck');
      expect(headers['x-percy-core-version']).toBeDefined();

      await post('/test/api/version', false);
      ({ headers } = await req('/percy/healthcheck'));
      expect(headers['x-percy-core-version']).toBeUndefined();

      await post('/test/api/version', '0.0.1');
      ({ headers } = await req('/percy/healthcheck'));
      expect(headers['x-percy-core-version']).toEqual('0.0.1');
    });

    it('can make endpoints return server errors via /test/api/error', async () => {
      let { statusCode } = await req('/percy/healthcheck');
      expect(statusCode).toEqual(200);

      await post('/test/api/error', '/percy/healthcheck');
      ({ statusCode } = await req('/percy/healthcheck'));
      expect(statusCode).toEqual(500);
    });

    it('can make endpoints return a build failure via /test/api/build-failure', async () => {
      let expected = { failed: true, error: 'Build failed' };
      let { build } = await get('/percy/healthcheck');
      expect(build).toBeUndefined();

      await post('/test/api/build-failure');
      ({ build } = await get('/percy/healthcheck'));
      expect(build).toEqual(expected);

      // errors include build info
      await post('/test/api/error', '/percy/snapshot');
      let { body: snapshot } = await req('/percy/snapshot');
      expect(snapshot).toHaveProperty('error', expected.error);
      expect(snapshot).toHaveProperty('build', expected);
    });

    it('can make endpoints destroy connections via /test/api/disconnect', async () => {
      await expectAsync(req('/percy/healthcheck')).toBeResolved();
      await post('/test/api/disconnect', '/percy/healthcheck');
      await expectAsync(req('/percy/healthcheck')).toBeRejected();
    });

    it('can reset testing mode and clear logs via /test/reset', async () => {
      // already tested up above
      await post('/test/api/version', false);
      await post('/test/api/disconnect', '/percy/healthcheck');

      // the actual endpoint to test
      await post('/test/api/reset');

      // everything should work as usual
      let { headers } = await req('/percy/healthcheck');
      expect(headers['x-percy-core-version']).toBeDefined();

      // logs should be empty after reset
      let { logs } = await get('/test/logs');
      expect(logs).toEqual([]);
    });
  });
});<|MERGE_RESOLUTION|>--- conflicted
+++ resolved
@@ -55,11 +55,7 @@
         number: 1,
         url: 'https://percy.io/test/test/123'
       },
-<<<<<<< HEAD
-      type: ''
-=======
       type: percy.client.tokenType()
->>>>>>> 934d216c
     });
   });
 
