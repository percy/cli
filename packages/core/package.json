{
  "name": "@percy/core",
<<<<<<< HEAD
  "version": "1.30.5-alpha.0",
=======
  "version": "1.30.5-beta.2",
>>>>>>> 841d07f5
  "license": "MIT",
  "repository": {
    "type": "git",
    "url": "https://github.com/percy/cli",
    "directory": "packages/core"
  },
  "publishConfig": {
    "access": "public",
<<<<<<< HEAD
    "tag": "alpha"
=======
    "tag": "beta"
>>>>>>> 841d07f5
  },
  "engines": {
    "node": ">=14"
  },
  "files": [
    "dist",
    "post-install.js",
    "types/index.d.ts",
    "test/helpers"
  ],
  "main": "./dist/index.js",
  "types": "./types/index.d.ts",
  "type": "module",
  "exports": {
    ".": {
      "types": "./types/index.d.ts",
      "default": "./dist/index.js"
    },
    "./utils": "./dist/utils.js",
    "./config": "./dist/config.js",
    "./install": "./dist/install.js",
    "./test/helpers": "./test/helpers/index.js",
    "./test/helpers/server": "./test/helpers/server.js"
  },
  "scripts": {
    "build": "node ../../scripts/build",
    "lint": "eslint --ignore-path ../../.gitignore .",
    "postinstall": "node ./post-install",
    "test": "node ../../scripts/test",
    "test:coverage": "yarn test --coverage",
    "test:types": "tsd"
  },
  "dependencies": {
<<<<<<< HEAD
    "@percy/client": "1.30.5-alpha.0",
    "@percy/config": "1.30.5-alpha.0",
    "@percy/dom": "1.30.5-alpha.0",
    "@percy/logger": "1.30.5-alpha.0",
    "@percy/webdriver-utils": "1.30.5-alpha.0",
=======
    "@percy/client": "1.30.5-beta.2",
    "@percy/config": "1.30.5-beta.2",
    "@percy/dom": "1.30.5-beta.2",
    "@percy/logger": "1.30.5-beta.2",
    "@percy/webdriver-utils": "1.30.5-beta.2",
>>>>>>> 841d07f5
    "content-disposition": "^0.5.4",
    "cross-spawn": "^7.0.3",
    "extract-zip": "^2.0.1",
    "fast-glob": "^3.2.11",
    "micromatch": "^4.0.8",
    "mime-types": "^2.1.34",
    "pako": "^2.1.0",
    "path-to-regexp": "^6.3.0",
    "rimraf": "^3.0.2",
    "ws": "^8.17.1",
    "yaml": "^2.4.1"
  }
}<|MERGE_RESOLUTION|>--- conflicted
+++ resolved
@@ -1,10 +1,6 @@
 {
   "name": "@percy/core",
-<<<<<<< HEAD
-  "version": "1.30.5-alpha.0",
-=======
   "version": "1.30.5-beta.2",
->>>>>>> 841d07f5
   "license": "MIT",
   "repository": {
     "type": "git",
@@ -13,11 +9,7 @@
   },
   "publishConfig": {
     "access": "public",
-<<<<<<< HEAD
-    "tag": "alpha"
-=======
     "tag": "beta"
->>>>>>> 841d07f5
   },
   "engines": {
     "node": ">=14"
@@ -51,19 +43,11 @@
     "test:types": "tsd"
   },
   "dependencies": {
-<<<<<<< HEAD
-    "@percy/client": "1.30.5-alpha.0",
-    "@percy/config": "1.30.5-alpha.0",
-    "@percy/dom": "1.30.5-alpha.0",
-    "@percy/logger": "1.30.5-alpha.0",
-    "@percy/webdriver-utils": "1.30.5-alpha.0",
-=======
     "@percy/client": "1.30.5-beta.2",
     "@percy/config": "1.30.5-beta.2",
     "@percy/dom": "1.30.5-beta.2",
     "@percy/logger": "1.30.5-beta.2",
     "@percy/webdriver-utils": "1.30.5-beta.2",
->>>>>>> 841d07f5
     "content-disposition": "^0.5.4",
     "cross-spawn": "^7.0.3",
     "extract-zip": "^2.0.1",
