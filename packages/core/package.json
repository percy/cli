--- conflicted
+++ resolved
@@ -1,10 +1,6 @@
 {
   "name": "@percy/core",
-<<<<<<< HEAD
-  "version": "1.29.4-beta.6",
-=======
   "version": "1.29.4",
->>>>>>> 0c23d8b6
   "license": "MIT",
   "repository": {
     "type": "git",
@@ -47,19 +43,11 @@
     "test:types": "tsd"
   },
   "dependencies": {
-<<<<<<< HEAD
-    "@percy/client": "1.29.4-beta.6",
-    "@percy/config": "1.29.4-beta.6",
-    "@percy/dom": "1.29.4-beta.6",
-    "@percy/logger": "1.29.4-beta.6",
-    "@percy/webdriver-utils": "1.29.4-beta.6",
-=======
     "@percy/client": "1.29.4",
     "@percy/config": "1.29.4",
     "@percy/dom": "1.29.4",
     "@percy/logger": "1.29.4",
     "@percy/webdriver-utils": "1.29.4",
->>>>>>> 0c23d8b6
     "content-disposition": "^0.5.4",
     "cross-spawn": "^7.0.3",
     "extract-zip": "^2.0.1",
