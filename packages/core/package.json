--- conflicted
+++ resolved
@@ -43,20 +43,12 @@
     "test:types": "tsd"
   },
   "dependencies": {
-<<<<<<< HEAD
-    "@percy/client": "1.30.7-beta.1",
-    "@percy/config": "1.30.7-beta.1",
-    "@percy/dom": "1.30.7-beta.1",
-    "@percy/logger": "1.30.7-beta.1",
-    "@percy/webdriver-utils": "1.30.7-beta.1",
-    "@percy/monitoring": "1.30.7-beta.1",
-=======
     "@percy/client": "1.30.7-beta.2",
     "@percy/config": "1.30.7-beta.2",
     "@percy/dom": "1.30.7-beta.2",
     "@percy/logger": "1.30.7-beta.2",
     "@percy/webdriver-utils": "1.30.7-beta.2",
->>>>>>> 01d95d05
+    "@percy/monitoring": "1.30.7-beta.1",
     "content-disposition": "^0.5.4",
     "cross-spawn": "^7.0.3",
     "extract-zip": "^2.0.1",
