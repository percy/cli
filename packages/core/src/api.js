import fs from 'fs';
import path from 'path';
import { createRequire } from 'module';
import logger from '@percy/logger';
import { normalize } from '@percy/config/utils';
import { getPackageJSON, Server } from './utils.js';
// TODO Remove below esline disable once we publish webdriver-util
<<<<<<< HEAD
import automateScreenshot from '@percy/webdriver-utils'; // eslint-disable-line import/no-extraneous-dependencies
=======
import WebdriverUtils from '@percy/webdriver-utils'; // eslint-disable-line import/no-extraneous-dependencies
>>>>>>> d365dc3a

// need require.resolve until import.meta.resolve can be transpiled
export const PERCY_DOM = createRequire(import.meta.url).resolve('@percy/dom');

// Returns a URL encoded string of nested query params
function encodeURLSearchParams(subj, prefix) {
  return typeof subj === 'object' ? Object.entries(subj).map(([key, value]) => (
    encodeURLSearchParams(value, prefix ? `${prefix}[${key}]` : key)
  )).join('&') : `${prefix}=${encodeURIComponent(subj)}`;
}

// Create a Percy CLI API server instance
export function createPercyServer(percy, port) {
  let pkg = getPackageJSON(import.meta.url);

  let server = Server.createServer({ port })
  // general middleware
    .route((req, res, next) => {
      // treat all request bodies as json
      if (req.body) try { req.body = JSON.parse(req.body); } catch {}

      // add version header
      res.setHeader('Access-Control-Expose-Headers', '*, X-Percy-Core-Version');

      // skip or change api version header in testing mode
      if (percy.testing?.version !== false) {
        res.setHeader('X-Percy-Core-Version', percy.testing?.version ?? pkg.version);
      }

      // track all api reqeusts in testing mode
      if (percy.testing && !req.url.pathname.startsWith('/test/')) {
        (percy.testing.requests ||= []).push({
          url: `${req.url.pathname}${req.url.search}`,
          method: req.method,
          body: req.body
        });
      }

      // support sabotaging requests in testing mode
      if (percy.testing?.api?.[req.url.pathname] === 'error') {
        next = () => Promise.reject(new Error(percy.testing.build?.error || 'testing'));
      } else if (percy.testing?.api?.[req.url.pathname] === 'disconnect') {
        next = () => req.connection.destroy();
      }

      // return json errors
      return next().catch(e => res.json(e.status ?? 500, {
        build: percy.testing?.build || percy.build,
        error: e.message,
        success: false
      }));
    })
  // healthcheck returns basic information
    .route('get', '/percy/healthcheck', (req, res) => res.json(200, {
      build: percy.testing?.build ?? percy.build,
      loglevel: percy.loglevel(),
      config: percy.config,
      success: true
    }))
  // get or set config options
    .route(['get', 'post'], '/percy/config', async (req, res) => res.json(200, {
      config: req.body ? percy.set(req.body) : percy.config,
      success: true
    }))
  // responds once idle (may take a long time)
    .route('get', '/percy/idle', async (req, res) => res.json(200, {
      success: await percy.idle().then(() => true)
    }))
  // convenient @percy/dom bundle
    .route('get', '/percy/dom.js', (req, res) => {
      return res.file(200, PERCY_DOM);
    })
  // legacy agent wrapper for @percy/dom
    .route('get', '/percy-agent.js', async (req, res) => {
      logger('core:server').deprecated([
        'It looks like you’re using @percy/cli with an older SDK.',
        'Please upgrade to the latest version to fix this warning.',
        'See these docs for more info: https:docs.percy.io/docs/migrating-to-percy-cli'
      ].join(' '));

      let content = await fs.promises.readFile(PERCY_DOM, 'utf-8');
      let wrapper = '(window.PercyAgent = class { snapshot(n, o) { return PercyDOM.serialize(o); } });';
      return res.send(200, 'applicaton/javascript', content.concat(wrapper));
    })
  // post one or more snapshots, optionally async
    .route('post', '/percy/snapshot', async (req, res) => {
      let snapshot = percy.snapshot(req.body);
      if (!req.url.searchParams.has('async')) await snapshot;
      return res.json(200, { success: true });
    })
  // post one or more comparisons, optionally waiting
    .route('post', '/percy/comparison', async (req, res) => {
      let upload = percy.upload(req.body);
      if (req.url.searchParams.has('await')) await upload;

      // generate and include one or more redirect links to comparisons
      let link = ({ name, tag }) => [
        percy.client.apiUrl, '/comparisons/redirect?',
        encodeURLSearchParams(normalize({
          buildId: percy.build?.id, snapshot: { name }, tag
        }, { snake: true }))
      ].join('');

      return res.json(200, Object.assign({ success: true }, req.body ? (
        Array.isArray(req.body) ? { links: req.body.map(link) } : { link: link(req.body) }
      ) : {}));
    })
  // flushes one or more snapshots from the internal queue
    .route('post', '/percy/flush', async (req, res) => res.json(200, {
      success: await percy.flush(req.body).then(() => true)
    }))
    .route('post', '/percy/automateScreenshot', async (req, res) => res.json(200, {
<<<<<<< HEAD
      success: await (percy.upload(await automateScreenshot(req.body))).then(() => true)
=======
      success: await (percy.upload(await new WebdriverUtils(req.body).automateScreenshot())).then(() => true)
>>>>>>> d365dc3a
    }))
  // stops percy at the end of the current event loop
    .route('/percy/stop', (req, res) => {
      setImmediate(() => percy.stop());
      return res.json(200, { success: true });
    });

  // add test endpoints only in testing mode
  return !percy.testing ? server : server
  // manipulates testing mode configuration to trigger specific scenarios
    .route('/test/api/:cmd', ({ body, params: { cmd } }, res) => {
      body = Buffer.isBuffer(body) ? body.toString() : body;

      if (cmd === 'reset') {
        // the reset command will reset testing mode and clear any logs
        percy.testing = {};
        logger.instance.messages.clear();
      } else if (cmd === 'version') {
        // the version command will update the api version header for testing
        percy.testing.version = body;
      } else if (cmd === 'error' || cmd === 'disconnect') {
        // the error or disconnect commands will cause specific endpoints to fail
        (percy.testing.api ||= {})[body] = cmd;
      } else if (cmd === 'build-failure') {
        // the build-failure command will cause api errors to include a failed build
        percy.testing.build = { failed: true, error: 'Build failed' };
      } else {
        // 404 for unknown commands
        return res.send(404);
      }

      return res.json(200, { success: true });
    })
  // returns an array of raw requests made to the api
    .route('get', '/test/requests', (req, res) => res.json(200, {
      requests: percy.testing.requests
    }))
  // returns an array of raw logs from the logger
    .route('get', '/test/logs', (req, res) => res.json(200, {
      logs: Array.from(logger.instance.messages)
    }))
  // serves a very basic html page for testing snapshots
    .route('get', '/test/snapshot', (req, res) => {
      return res.send(200, 'text/html', '<p>Snapshot Me!</p>');
    });
}

// Create a static server instance with an automatic sitemap
export function createStaticServer(options) {
  let { serve: dir, baseUrl = '' } = options;
  let server = Server.createServer(options);

  // remove trailing slashes so the base snapshot name matches other snapshots
  baseUrl = baseUrl.replace(/\/$/, '');

  // used when generating an automatic sitemap
  let toURL = Server.createRewriter((
    // reverse rewrites' src, dest, & order
    Object.entries(options?.rewrites ?? {})
      .reduce((acc, rw) => [rw.reverse(), ...acc], [])
  ), (filename, rewrite) => new URL(path.posix.join('/', baseUrl, (
    // cleanUrls will trim trailing .html/index.html from paths
    !options.cleanUrls ? rewrite(filename) : (
      rewrite(filename).replace(/(\/index)?\.html$/, ''))
  )), server.address()));

  // include automatic sitemap route
  server.route('get', `${baseUrl}/sitemap.xml`, async (req, res) => {
    let { default: glob } = await import('fast-glob');
    let files = await glob('**/*.html', { cwd: dir, fs });

    return res.send(200, 'application/xml', [
      '<?xml version="1.0" encoding="UTF-8"?>',
      '<urlset xmlns="http://www.sitemaps.org/schemas/sitemap/0.9">',
      ...files.map(name => `  <url><loc>${toURL(name)}</loc></url>`),
      '</urlset>'
    ].join('\n'));
  });

  return server;
}<|MERGE_RESOLUTION|>--- conflicted
+++ resolved
@@ -5,11 +5,7 @@
 import { normalize } from '@percy/config/utils';
 import { getPackageJSON, Server } from './utils.js';
 // TODO Remove below esline disable once we publish webdriver-util
-<<<<<<< HEAD
-import automateScreenshot from '@percy/webdriver-utils'; // eslint-disable-line import/no-extraneous-dependencies
-=======
 import WebdriverUtils from '@percy/webdriver-utils'; // eslint-disable-line import/no-extraneous-dependencies
->>>>>>> d365dc3a
 
 // need require.resolve until import.meta.resolve can be transpiled
 export const PERCY_DOM = createRequire(import.meta.url).resolve('@percy/dom');
@@ -122,11 +118,7 @@
       success: await percy.flush(req.body).then(() => true)
     }))
     .route('post', '/percy/automateScreenshot', async (req, res) => res.json(200, {
-<<<<<<< HEAD
-      success: await (percy.upload(await automateScreenshot(req.body))).then(() => true)
-=======
       success: await (percy.upload(await new WebdriverUtils(req.body).automateScreenshot())).then(() => true)
->>>>>>> d365dc3a
     }))
   // stops percy at the end of the current event loop
     .route('/percy/stop', (req, res) => {
