--- conflicted
+++ resolved
@@ -64,11 +64,7 @@
       loglevel: percy.loglevel(),
       config: percy.config,
       success: true,
-<<<<<<< HEAD
-      type: percy.tokenType() || ''
-=======
       type: percy.client.tokenType()
->>>>>>> 934d216c
     }))
   // get or set config options
     .route(['get', 'post'], '/percy/config', async (req, res) => res.json(200, {
