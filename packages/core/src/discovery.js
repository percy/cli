--- conflicted
+++ resolved
@@ -303,7 +303,6 @@
 
       percy.log.debug(`Asset discovery Browser Page enable JS: ${assetDiscoveryPageEnableJS}`);
 
-<<<<<<< HEAD
       await withRetries(async function*() {
         // create a new browser page
         let page = yield percy.browser.page({
@@ -324,19 +323,13 @@
             getResource: u => snapshot.resources.get(u) || cache.get(u),
             saveResource: r => { snapshot.resources.set(r.url, r); if (!r.root) { cache.set(r.url, r); } }
           }
-=======
-      try {
-        yield* captureSnapshotResources(page, snapshot, {
-          captureWidths: !snapshot.domSnapshot && percy.deferUploads,
-          capture: callback,
-          captureForDevices: percy.deviceDetails || []
->>>>>>> c4d06373
         });
 
         try {
           yield* captureSnapshotResources(page, snapshot, {
             captureWidths: !snapshot.domSnapshot && percy.deferUploads,
-            capture: callback
+            capture: callback,
+            captureForDevices: percy.deviceDetails || []
           });
         } finally {
           // always close the page when done
