--- conflicted
+++ resolved
@@ -8,11 +8,8 @@
   createPercyCSSResource,
   createLogResource,
   yieldAll,
-<<<<<<< HEAD
-  detectMimeType
-=======
+  detectMimeType,
   snapshotLogName
->>>>>>> 1eaa54d0
 } from './utils.js';
 import { request as makeRequest } from '@percy/client/utils';
 
