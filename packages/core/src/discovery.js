--- conflicted
+++ resolved
@@ -8,11 +8,8 @@
   createPercyCSSResource,
   createLogResource,
   yieldAll,
-<<<<<<< HEAD
+  snapshotLogName,
   withRetries
-=======
-  snapshotLogName
->>>>>>> 1eaa54d0
 } from './utils.js';
 
 // Logs verbose debug logs detailing various snapshot options.
@@ -323,7 +320,7 @@
       }, {
         count: retry ? 3 : 1,
         onRetry: () => {
-          percy.log.debug(`Retrying snapshot: ${snapshot.name}`, snapshot.meta);
+          percy.log.debug(`Retrying snapshot: ${snapshotLogName(snapshot.name, snapshot.meta)}`, snapshot.meta);
         }
       });
     })
