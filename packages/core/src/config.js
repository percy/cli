// Common config options used in Percy commands
export const configSchema = {
  percy: {
    type: 'object',
    additionalProperties: false,
    properties: {
      deferUploads: {
        type: 'boolean'
      }
    }
  },
  snapshot: {
    type: 'object',
    additionalProperties: false,
    properties: {
      widths: {
        type: 'array',
        default: [375, 1280],
        items: {
          type: 'integer',
          maximum: 2000,
          minimum: 120
        }
      },
      minHeight: {
        type: 'integer',
        default: 1024,
        maximum: 2000,
        minimum: 10
      },
      percyCSS: {
        type: 'string',
        default: ''
      },
      enableJavaScript: {
        type: 'boolean'
      },
      disableShadowDOM: {
        type: 'boolean',
        default: false
      },
      domTransformation: {
        type: 'string'
      },
      scope: {
        type: 'string'
      }
    }
  },
  discovery: {
    type: 'object',
    additionalProperties: false,
    properties: {
      allowedHostnames: {
        type: 'array',
        default: [],
        items: {
          type: 'string',
          allOf: [{
            not: { pattern: '[^/]/' },
            error: 'must not include a pathname'
          }, {
            not: { pattern: '^([a-zA-Z]+:)?//' },
            error: 'must not include a protocol'
          }]
        }
      },
      disallowedHostnames: {
        type: 'array',
        default: [],
        items: {
          type: 'string',
          allOf: [{
            not: { pattern: '[^/]/' },
            error: 'must not include a pathname'
          }, {
            not: { pattern: '^([a-zA-Z]+:)?//' },
            error: 'must not include a protocol'
          }]
        }
      },
      networkIdleTimeout: {
        type: 'integer',
        default: 100,
        maximum: 750,
        minimum: 1
      },
      disableCache: {
        type: 'boolean'
      },
      requestHeaders: {
        type: 'object',
        normalize: false,
        additionalProperties: { type: 'string' }
      },
      authorization: {
        type: 'object',
        additionalProperties: false,
        properties: {
          username: { type: 'string' },
          password: { type: 'string' }
        }
      },
      cookies: {
        anyOf: [{
          type: 'object',
          normalize: false,
          additionalProperties: { type: 'string' }
        }, {
          type: 'array',
          normalize: false,
          items: {
            type: 'object',
            required: ['name', 'value'],
            properties: {
              name: { type: 'string' },
              value: { type: 'string' }
            }
          }
        }]
      },
      userAgent: {
        type: 'string'
      },
      devicePixelRatio: {
        type: 'integer'
      },
      concurrency: {
        type: 'integer',
        minimum: 1
      },
      launchOptions: {
        type: 'object',
        additionalProperties: false,
        properties: {
          executable: { type: 'string' },
          timeout: { type: 'integer' },
          args: { type: 'array', items: { type: 'string' } },
          headless: { type: 'boolean' }
        }
      }
    }
  }
};

// Common per-snapshot capture options
export const snapshotSchema = {
  $id: '/snapshot',
  $ref: '#/$defs/snapshot',
  $defs: {
    common: {
      type: 'object',
      properties: {
        widths: { $ref: '/config/snapshot#/properties/widths' },
        scope: { $ref: '/config/snapshot#/properties/scope' },
        minHeight: { $ref: '/config/snapshot#/properties/minHeight' },
        percyCSS: { $ref: '/config/snapshot#/properties/percyCSS' },
        enableJavaScript: { $ref: '/config/snapshot#/properties/enableJavaScript' },
        disableShadowDOM: { $ref: '/config/snapshot#/properties/disableShadowDOM' },
        domTransformation: { $ref: '/config/snapshot#/properties/domTransformation' },
        discovery: {
          type: 'object',
          additionalProperties: false,
          properties: {
            allowedHostnames: { $ref: '/config/discovery#/properties/allowedHostnames' },
            disallowedHostnames: { $ref: '/config/discovery#/properties/disallowedHostnames' },
            requestHeaders: { $ref: '/config/discovery#/properties/requestHeaders' },
            authorization: { $ref: '/config/discovery#/properties/authorization' },
            disableCache: { $ref: '/config/discovery#/properties/disableCache' },
            userAgent: { $ref: '/config/discovery#/properties/userAgent' },
            devicePixelRatio: { $ref: '/config/discovery#/properties/devicePixelRatio' }
          }
        }
      }
    },
    exec: {
      error: 'must be a function, function body, or array of functions',
      oneOf: [
        { oneOf: [{ type: 'string' }, { instanceof: 'Function' }] },
        { type: 'array', items: { $ref: '/snapshot#/$defs/exec/oneOf/0' } }
      ]
    },
    precapture: {
      type: 'object',
      properties: {
        waitForSelector: { type: 'string' },
        waitForTimeout: { type: 'integer', minimum: 1, maximum: 30000 }
      }
    },
    capture: {
      type: 'object',
      allOf: [
        { $ref: '/snapshot#/$defs/common' },
        { $ref: '/snapshot#/$defs/precapture' }
      ],
      properties: {
        name: { type: 'string' },
        execute: {
          oneOf: [{ $ref: '/snapshot#/$defs/exec' }, {
            type: 'object',
            additionalProperties: false,
            properties: {
              afterNavigation: { $ref: '/snapshot#/$defs/exec' },
              beforeResize: { $ref: '/snapshot#/$defs/exec' },
              afterResize: { $ref: '/snapshot#/$defs/exec' },
              beforeSnapshot: { $ref: '/snapshot#/$defs/exec' }
            }
          }]
        },
        additionalSnapshots: {
          type: 'array',
          items: {
            type: 'object',
            $ref: '/snapshot#/$defs/precapture',
            unevaluatedProperties: false,
            oneOf: [{
              required: ['name']
            }, {
              anyOf: [
                { required: ['prefix'] },
                { required: ['suffix'] }
              ]
            }],
            properties: {
              name: { type: 'string' },
              prefix: { type: 'string' },
              suffix: { type: 'string' },
              execute: { $ref: '/snapshot#/$defs/exec' }
            },
            errors: {
              oneOf: ({ params }) => params.passingSchemas
                ? 'prefix & suffix are ignored when a name is provided'
                : 'missing required name, prefix, or suffix'
            }
          }
        }
      }
    },
    predicate: {
      error: 'must be a pattern or an array of patterns',
      oneOf: [{
        oneOf: [
          { type: 'string' },
          { instanceof: 'RegExp' },
          { instanceof: 'Function' }
        ]
      }, {
        type: 'array',
        items: { $ref: '/snapshot#/$defs/predicate/oneOf/0' }
      }]
    },
    filter: {
      type: 'object',
      properties: {
        include: { $ref: '/snapshot#/$defs/predicate' },
        exclude: { $ref: '/snapshot#/$defs/predicate' }
      }
    },
    options: {
      oneOf: [{
        type: 'object',
        unevaluatedProperties: false,
        allOf: [
          { $ref: '/snapshot#/$defs/filter' },
          { $ref: '/snapshot#/$defs/capture' }
        ]
      }, {
        type: 'array',
        items: { $ref: '/snapshot#/$defs/options/oneOf/0' }
      }]
    },
    snapshot: {
      type: 'object',
      required: ['url'],
      $ref: '/snapshot#/$defs/capture',
      unevaluatedProperties: false,
      properties: {
        url: { type: 'string' }
      }
    },
    snapshots: {
      type: 'array',
      items: {
        oneOf: [
          { $ref: '/snapshot#/$defs/snapshot' },
          { $ref: '/snapshot#/$defs/snapshot/properties/url' }
        ]
      }
    },
    dom: {
      type: 'object',
      $id: '/snapshot/dom',
      $ref: '/snapshot#/$defs/common',
      required: ['url', 'domSnapshot'],
      unevaluatedProperties: false,
      properties: {
        url: { type: 'string' },
        name: { type: 'string' },
        width: { $ref: '/config/snapshot#/properties/widths/items' },
        domSnapshot: {
          oneOf: [{ type: 'string' }, {
            type: 'object',
            required: ['html'],
            unevaluatedProperties: false,
            properties: {
              html: { type: 'string' },
              warnings: {
                type: 'array',
                items: { type: 'string' }
              },
              resources: {
                type: 'array',
                items: {
                  type: 'object',
                  required: ['url', 'content', 'mimetype'],
                  unevaluatedProperties: false,
                  properties: {
                    url: { type: 'string' },
                    content: { type: 'string' },
                    mimetype: { type: 'string' }
                  }
                }
              }
            }
          }]
        }
      },
      errors: {
        unevaluatedProperties: e => (
          snapshotSchema.$defs.precapture.properties[e.params.unevaluatedProperty] ||
          snapshotSchema.$defs.capture.properties[e.params.unevaluatedProperty]
        ) ? 'not accepted with DOM snapshots' : 'unknown property'
      }
    },
    list: {
      type: 'object',
      $id: '/snapshot/list',
      $ref: '/snapshot#/$defs/filter',
      unevaluatedProperties: false,
      required: ['snapshots'],
      properties: {
        baseUrl: {
          type: 'string',
          pattern: '^https?://',
          errors: { pattern: 'must include a protocol and hostname' }
        },
        snapshots: { $ref: '/snapshot#/$defs/snapshots' },
        options: { $ref: '/snapshot#/$defs/options' }
      }
    },
    server: {
      type: 'object',
      $id: '/snapshot/server',
      $ref: '/snapshot#/$defs/filter',
      unevaluatedProperties: false,
      required: ['serve'],
      properties: {
        serve: { type: 'string' },
        port: { type: 'integer' },
        baseUrl: {
          type: 'string',
          pattern: '^/',
          errors: { pattern: 'must start with a forward slash (/)' }
        },
        cleanUrls: {
          type: 'boolean'
        },
        rewrites: {
          type: 'object',
          normalize: false,
          additionalProperties: { type: 'string' }
        },
        snapshots: { $ref: '/snapshot#/$defs/snapshots' },
        options: { $ref: '/snapshot#/$defs/options' }
      }
    },
    sitemap: {
      type: 'object',
      $id: '/snapshot/sitemap',
      $ref: '/snapshot#/$defs/filter',
      required: ['sitemap'],
      unevaluatedProperties: false,
      properties: {
        sitemap: { type: 'string' },
        options: { $ref: '/snapshot#/$defs/options' }
      }
    }
  }
};

// Comparison upload options
export const comparisonSchema = {
  type: 'object',
  $id: '/comparison',
  required: ['name', 'tag'],
  additionalProperties: false,
  properties: {
    name: { type: 'string' },
    externalDebugUrl: { type: 'string' },
<<<<<<< HEAD
    domSha: { type: 'string' },
=======
    domInfoSha: { type: 'string' },
>>>>>>> 934d216c
    tag: {
      type: 'object',
      additionalProperties: false,
      required: ['name'],
      properties: {
        name: { type: 'string' },
        osName: { type: 'string' },
        osVersion: { type: 'string' },
        width: {
          type: 'integer',
          minimum: 1,
          maximum: 10000
        },
        height: {
          type: 'integer',
          minimum: 1,
          maximum: 10000
        },
        orientation: {
          type: 'string',
          enum: ['portrait', 'landscape']
        },
        browserName: { type: 'string' },
        browserVersion: { type: 'string' }
      }
    },
    tiles: {
      type: 'array',
      items: {
        type: 'object',
        additionalProperties: false,
        properties: {
          filepath: {
            type: 'string'
          },
          content: {
            type: 'string'
          },
          sha: {
            type: 'string'
          },
          statusBarHeight: {
            type: 'integer',
            minimum: 0
          },
          navBarHeight: {
            type: 'integer',
            minimum: 0
          },
          headerHeight: {
            type: 'integer',
            minimum: 0
          },
          footerHeight: {
            type: 'integer',
            minimum: 0
          },
          fullscreen: {
            type: 'boolean'
          }
        }
      }
    },
    ignoredElementsData: {
      type: 'object',
      additionalProperties: false,
      required: ['ignoreElementsData'],
      properties: {
        ignoreElementsData: {
          type: 'array',
          items: {
            type: 'object',
            additionalProperties: false,
            properties: {
              selector: {
                type: 'string'
              },
              coOrdinates: {
                type: 'object',
                properties: {
                  top: {
                    type: 'integer',
                    minimum: 0
                  },
                  left: {
                    type: 'integer',
                    minimum: 0
                  },
                  bottom: {
                    type: 'integer',
                    minimum: 0
                  },
                  right: {
                    type: 'integer',
                    minimum: 0
                  }
                }
              }
            }
          }
        }
      }
    }
  }
};

// Grouped schemas for easier registration
export const schemas = [
  configSchema,
  snapshotSchema,
  comparisonSchema
];

// Config migrate function
export function configMigration(config, util) {
  /* eslint-disable curly */
  if (config.version < 2) {
    // discovery options have moved
    util.map('agent.assetDiscovery.allowedHostnames', 'discovery.allowedHostnames');
    util.map('agent.assetDiscovery.networkIdleTimeout', 'discovery.networkIdleTimeout');
    util.map('agent.assetDiscovery.cacheResponses', 'discovery.disableCache', v => !v);
    util.map('agent.assetDiscovery.requestHeaders', 'discovery.requestHeaders');
    util.map('agent.assetDiscovery.pagePoolSizeMax', 'discovery.concurrency');
    util.del('agent');
  } else {
    util.deprecate('snapshot.devicePixelRatio', {
      map: 'discovery.devicePixelRatio',
      type: 'config',
      until: '2.0.0'
    });
  }
}

// Snapshot option migrate function
export function snapshotMigration(config, util, root = '') {
  // discovery options have moved
  util.deprecate(`${root}.devicePixelRatio`, {
    map: `${root}.discovery.devicePixelRatio`,
    type: 'snapshot',
    until: '2.0.0',
    warn: true
  });
}

// Snapshot list options migrate function
export function snapshotListMigration(config, util) {
  if (config.snapshots) {
    // migrate each snapshot options
    for (let i in config.snapshots) {
      if (typeof config.snapshots[i] !== 'string') {
        snapshotMigration(config, util, `snapshots[${i}]`);
      }
    }
  }

  // migrate options
  if (Array.isArray(config.options)) {
    for (let i in config.options) {
      snapshotMigration(config, util, `options[${i}]`);
    }
  } else {
    snapshotMigration(config, util, 'options');
  }
}

// Grouped migrations for easier registration
export const migrations = {
  '/config': configMigration,
  '/snapshot': snapshotMigration,
  '/snapshot/dom': snapshotMigration,
  '/snapshot/list': snapshotListMigration,
  '/snapshot/server': snapshotListMigration,
  '/snapshot/sitemap': snapshotListMigration
};<|MERGE_RESOLUTION|>--- conflicted
+++ resolved
@@ -397,11 +397,7 @@
   properties: {
     name: { type: 'string' },
     externalDebugUrl: { type: 'string' },
-<<<<<<< HEAD
-    domSha: { type: 'string' },
-=======
     domInfoSha: { type: 'string' },
->>>>>>> 934d216c
     tag: {
       type: 'object',
       additionalProperties: false,
