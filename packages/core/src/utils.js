--- conflicted
+++ resolved
@@ -324,7 +324,6 @@
   return fnbody;
 }
 
-<<<<<<< HEAD
 export async function withRetries(fn, { count, onRetry }) {
   count ||= 1; // default a single try
   let run = 0;
@@ -340,13 +339,13 @@
       throw e;
     }
   }
-=======
+}
+
 export function snapshotLogName(name, meta) {
   if (meta?.snapshot?.testCase) {
     return `testCase: ${meta.snapshot.testCase}, ${name}`;
   }
   return name;
->>>>>>> 1eaa54d0
 }
 
 // DefaultMap, which returns a default value for an uninitialized key
