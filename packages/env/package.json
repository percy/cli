--- conflicted
+++ resolved
@@ -1,10 +1,6 @@
 {
   "name": "@percy/env",
-<<<<<<< HEAD
   "version": "1.27.0-beta.0",
-=======
-  "version": "1.26.3",
->>>>>>> 24150e93
   "license": "MIT",
   "repository": {
     "type": "git",
@@ -36,10 +32,6 @@
     "test:coverage": "yarn test --coverage"
   },
   "dependencies": {
-<<<<<<< HEAD
     "@percy/logger": "1.27.0-beta.0"
-=======
-    "@percy/logger": "1.26.3"
->>>>>>> 24150e93
   }
 }