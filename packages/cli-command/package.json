--- conflicted
+++ resolved
@@ -1,10 +1,6 @@
 {
   "name": "@percy/cli-command",
-<<<<<<< HEAD
-  "version": "1.29.4-beta.6",
-=======
   "version": "1.29.4",
->>>>>>> 0c23d8b6
   "license": "MIT",
   "repository": {
     "type": "git",
@@ -40,14 +36,8 @@
     "test:coverage": "yarn test --coverage"
   },
   "dependencies": {
-<<<<<<< HEAD
-    "@percy/config": "1.29.4-beta.6",
-    "@percy/core": "1.29.4-beta.6",
-    "@percy/logger": "1.29.4-beta.6"
-=======
     "@percy/config": "1.29.4",
     "@percy/core": "1.29.4",
     "@percy/logger": "1.29.4"
->>>>>>> 0c23d8b6
   }
 }