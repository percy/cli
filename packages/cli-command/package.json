--- conflicted
+++ resolved
@@ -1,10 +1,6 @@
 {
   "name": "@percy/cli-command",
-<<<<<<< HEAD
   "version": "1.27.0-beta.0",
-=======
-  "version": "1.26.3",
->>>>>>> 24150e93
   "license": "MIT",
   "repository": {
     "type": "git",
@@ -40,14 +36,8 @@
     "test:coverage": "yarn test --coverage"
   },
   "dependencies": {
-<<<<<<< HEAD
     "@percy/config": "1.27.0-beta.0",
     "@percy/core": "1.27.0-beta.0",
     "@percy/logger": "1.27.0-beta.0"
-=======
-    "@percy/config": "1.26.3",
-    "@percy/core": "1.26.3",
-    "@percy/logger": "1.26.3"
->>>>>>> 24150e93
   }
 }