{
  "name": "@percy/cli-upload",
<<<<<<< HEAD
  "version": "1.28.1-alpha.3",
=======
  "version": "1.28.1-beta.1",
>>>>>>> d423bf3f
  "license": "MIT",
  "repository": {
    "type": "git",
    "url": "https://github.com/percy/cli",
    "directory": "packages/cli-upload"
  },
  "publishConfig": {
    "access": "public",
    "tag": "alpha"
  },
  "engines": {
    "node": ">=14"
  },
  "files": [
    "dist"
  ],
  "main": "./dist/index.js",
  "type": "module",
  "exports": "./dist/index.js",
  "scripts": {
    "build": "node ../../scripts/build",
    "lint": "eslint --ignore-path ../../.gitignore .",
    "readme": "percy-cli-readme",
    "test": "node ../../scripts/test",
    "test:coverage": "yarn test --coverage"
  },
  "@percy/cli": {
    "commands": [
      "./dist/upload.js"
    ]
  },
  "dependencies": {
<<<<<<< HEAD
    "@percy/cli-command": "1.28.1-alpha.3",
=======
    "@percy/cli-command": "1.28.1-beta.1",
>>>>>>> d423bf3f
    "fast-glob": "^3.2.11",
    "image-size": "^1.0.0"
  }
}<|MERGE_RESOLUTION|>--- conflicted
+++ resolved
@@ -1,10 +1,6 @@
 {
   "name": "@percy/cli-upload",
-<<<<<<< HEAD
-  "version": "1.28.1-alpha.3",
-=======
   "version": "1.28.1-beta.1",
->>>>>>> d423bf3f
   "license": "MIT",
   "repository": {
     "type": "git",
@@ -37,11 +33,7 @@
     ]
   },
   "dependencies": {
-<<<<<<< HEAD
-    "@percy/cli-command": "1.28.1-alpha.3",
-=======
     "@percy/cli-command": "1.28.1-beta.1",
->>>>>>> d423bf3f
     "fast-glob": "^3.2.11",
     "image-size": "^1.0.0"
   }
