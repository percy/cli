{
  "name": "@percy/cli-upload",
<<<<<<< HEAD
  "version": "1.29.4-beta.6",
=======
  "version": "1.29.4",
>>>>>>> 0c23d8b6
  "license": "MIT",
  "repository": {
    "type": "git",
    "url": "https://github.com/percy/cli",
    "directory": "packages/cli-upload"
  },
  "publishConfig": {
    "access": "public",
    "tag": "latest"
  },
  "engines": {
    "node": ">=14"
  },
  "files": [
    "dist"
  ],
  "main": "./dist/index.js",
  "type": "module",
  "exports": "./dist/index.js",
  "scripts": {
    "build": "node ../../scripts/build",
    "lint": "eslint --ignore-path ../../.gitignore .",
    "readme": "percy-cli-readme",
    "test": "node ../../scripts/test",
    "test:coverage": "yarn test --coverage"
  },
  "@percy/cli": {
    "commands": [
      "./dist/upload.js"
    ]
  },
  "dependencies": {
<<<<<<< HEAD
    "@percy/cli-command": "1.29.4-beta.6",
=======
    "@percy/cli-command": "1.29.4",
>>>>>>> 0c23d8b6
    "fast-glob": "^3.2.11",
    "image-size": "^1.0.0"
  }
}<|MERGE_RESOLUTION|>--- conflicted
+++ resolved
@@ -1,10 +1,6 @@
 {
   "name": "@percy/cli-upload",
-<<<<<<< HEAD
-  "version": "1.29.4-beta.6",
-=======
   "version": "1.29.4",
->>>>>>> 0c23d8b6
   "license": "MIT",
   "repository": {
     "type": "git",
@@ -37,11 +33,7 @@
     ]
   },
   "dependencies": {
-<<<<<<< HEAD
-    "@percy/cli-command": "1.29.4-beta.6",
-=======
     "@percy/cli-command": "1.29.4",
->>>>>>> 0c23d8b6
     "fast-glob": "^3.2.11",
     "image-size": "^1.0.0"
   }
