--- conflicted
+++ resolved
@@ -1,9 +1,5 @@
 {
-<<<<<<< HEAD
-  "version": "1.30.3-alpha.5",
-=======
   "version": "1.30.5",
->>>>>>> bf1c4a33
   "packages": [
     "packages/*"
   ],
