--- conflicted
+++ resolved
@@ -1,9 +1,5 @@
 {
-<<<<<<< HEAD
-  "version": "1.28.1-alpha.3",
-=======
   "version": "1.28.1-beta.1",
->>>>>>> d423bf3f
   "packages": [
     "packages/*"
   ],
